--- conflicted
+++ resolved
@@ -5,13 +5,8 @@
 
 val collectionCompatVersion = "2.4.3"
 
-<<<<<<< HEAD
-val catsVersion = "2.5.0"
-val catsEffectVersion = "3.0.1"
-=======
 val catsVersion = "2.6.0"
-val catsEffectVersion = "2.5.0"
->>>>>>> 02f7c68a
+val catsEffectVersion = "3.1.0"
 
 // We do `evictionCheck` in CI and don't sweat the Java deps for now.
 inThisBuild(Seq(
@@ -122,20 +117,6 @@
   },
 )
 
-<<<<<<< HEAD
-=======
-lazy val natchez = project
-  .in(file("."))
-  .enablePlugins(AutomateHeaderPlugin)
-  .settings(commonSettings)
-  .settings(
-    crossScalaVersions := Nil,
-    publish / skip     := true
-  )
-  .dependsOn(coreJS, coreJVM, jaeger, honeycomb, opencensus, opentracing, datadog, lightstep, lightstepGrpc, lightstepHttp, logJS, logJVM, mtlJS, mtlJVM, noop, mock, newrelic, logOdin, examples)
-  .aggregate(coreJS, coreJVM, jaeger, honeycomb, opencensus, opentracing, datadog, lightstep, lightstepGrpc, lightstepHttp, logJS, logJVM, mtlJS, mtlJVM, noop, mock, newrelic, logOdin, examples)
-
->>>>>>> 02f7c68a
 lazy val core = crossProject(JSPlatform, JVMPlatform)
   .in(file("modules/core"))
   .enablePlugins(AutomateHeaderPlugin)
@@ -273,7 +254,6 @@
     )
   )
 
-<<<<<<< HEAD
 // lazy val log = crossProject(JSPlatform, JVMPlatform)
 //   .in(file("modules/log"))
 //   .enablePlugins(AutomateHeaderPlugin)
@@ -295,29 +275,6 @@
 //     jsEnv := new org.scalajs.jsenv.nodejs.NodeJSEnv(),
 //     scalaJSLinkerConfig ~= (_.withModuleKind(ModuleKind.CommonJSModule)),
 //   )
-=======
-lazy val log = crossProject(JSPlatform, JVMPlatform)
-  .in(file("modules/log"))
-  .enablePlugins(AutomateHeaderPlugin)
-  .settings(commonSettings)
-  .settings(crossProjectSettings)
-  .settings(
-    publish / skip := scalaVersion.value.startsWith("3."),
-    name        := "natchez-log",
-    description := "Logging bindings for Natchez, using log4cats.",
-    libraryDependencies ++= Seq(
-      "io.circe"          %%% "circe-core"    % "0.13.0",
-      "io.chrisdavenport" %%% "log4cats-core" % "1.1.1",
-    ).filterNot(_ => scalaVersion.value.startsWith("3."))
-  )
-lazy val logJVM = log.jvm.dependsOn(coreJVM)
-lazy val logJS = log.js.dependsOn(coreJS)
-  .settings(
-    Test / scalaJSStage := FastOptStage,
-    jsEnv := new org.scalajs.jsenv.nodejs.NodeJSEnv(),
-    scalaJSLinkerConfig ~= (_.withModuleKind(ModuleKind.CommonJSModule)),
-  )
->>>>>>> 02f7c68a
 
 lazy val newrelic = project
   .in(file("modules/newrelic"))
@@ -382,7 +339,6 @@
     ))
 
 
-<<<<<<< HEAD
 // lazy val examples = project
 //   .in(file("modules/examples"))
 //   .dependsOn(coreJVM, jaeger, honeycomb, lightstepHttp, datadog, logJVM, newrelic, logOdin)
@@ -415,39 +371,4 @@
 //       "com.github.valskalla"  %% "odin-core"  % "0.9.1",
 //       "com.github.valskalla"  %% "odin-json"  % "0.9.1"
 //     ).filterNot(_ => isDotty.value)
-//   )
-=======
-lazy val examples = project
-  .in(file("modules/examples"))
-  .dependsOn(coreJVM, jaeger, honeycomb, lightstepHttp, datadog, logJVM, newrelic, logOdin)
-  .enablePlugins(AutomateHeaderPlugin)
-  .settings(commonSettings)
-  .settings(
-    publish / skip       := true,
-    name                 := "natchez-examples",
-    description          := "Example programs for Natchez.",
-    scalacOptions        -= "-Xfatal-warnings",
-    libraryDependencies ++= Seq(
-      "io.chrisdavenport" %% "log4cats-slf4j" % "1.1.1",
-      "org.slf4j"         % "slf4j-simple"    % "1.7.30",
-      "eu.timepit"        %% "refined"        % "0.9.24",
-      "is.cir"            %% "ciris"          % "1.2.1"
-    ).filterNot(_ => scalaVersion.value.startsWith("3."))
-  )
-
-lazy val logOdin = project
-  .in(file("modules/log-odin"))
-  .dependsOn(coreJVM)
-  .enablePlugins(AutomateHeaderPlugin)
-  .settings(commonSettings)
-  .settings(
-    publish / skip := scalaVersion.value.startsWith("3."),
-    name        := "natchez-log-odin",
-    description := "Logging bindings for Natchez, using Odin.",
-    libraryDependencies ++= Seq(
-      "io.circe"              %% "circe-core" % "0.13.0",
-      "com.github.valskalla"  %% "odin-core"  % "0.9.1",
-      "com.github.valskalla"  %% "odin-json"  % "0.9.1"
-    ).filterNot(_ => scalaVersion.value.startsWith("3."))
-  )
->>>>>>> 02f7c68a
+//   )
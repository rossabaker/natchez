--- conflicted
+++ resolved
@@ -217,15 +217,9 @@
     name        := "natchez-log",
     description := "Logging bindings for Natchez, using log4cats.",
     libraryDependencies ++= Seq(
-<<<<<<< HEAD
       "io.circe"          %%% "circe-core"      % "0.14.2",
-      "org.typelevel"     %%% "log4cats-core"   % "2.1.1",
-      "io.github.cquiroz" %%% "scala-java-time" % "2.3.0" % Test,
-=======
-      "io.circe"          %%% "circe-core"      % "0.14.1",
       "org.typelevel"     %%% "log4cats-core"   % "2.4.0",
       "io.github.cquiroz" %%% "scala-java-time" % "2.4.0" % Test
->>>>>>> 40550b74
     )
   )
 lazy val logJVM = log.jvm.dependsOn(coreJVM)

val scala212Version        = "2.12.12"
val scala213Version        = "2.13.5"
val scala30Version         = "3.1.0"

val collectionCompatVersion = "2.4.4"

val catsVersion = "2.6.1"
val catsEffectVersion = "3.1.1"

// We do `evictionCheck` in CI and don't sweat the Java deps for now.
inThisBuild(Seq(
  evictionRules ++= Seq(
    "io.netty"               % "*" % "always",
    "io.grpc"                % "*" % "always",
    "com.github.jnr"         % "*" % "always",
    "com.google.guava"       % "*" % "always",
    "io.opentracing"         % "*" % "always",
    "io.opentracing.contrib" % "*" % "always",
    "com.squareup.okhttp3"   % "*" % "always",
    "com.squareup.okio"      % "*" % "always",
    "com.newrelic.telemetry" % "*" % "always",
    "org.typelevel"          % "*" % "semver-spec",
    "org.scala-js"           % "*" % "semver-spec",
    "org.jctools"            % "*" % "always",
    "org.jetbrains"          % "*" % "always",
    "org.jboss.logging"      % "*" % "always",
    "org.jboss.threads"      % "*" % "always",
    "org.wildfly.common"     % "*" % "always",
    "org.jboss.xnio"         % "*" % "always",
    "com.lihaoyi"            % "*" % "always",
  )
))

// Global Settings
lazy val commonSettings = Seq(

  // Publishing
  organization := "org.tpolecat",
  licenses    ++= Seq(("MIT", url("http://opensource.org/licenses/MIT"))),
  homepage     := Some(url("https://github.com/tpolecat/natchez")),
  developers   := List(
    Developer("tpolecat", "Rob Norris", "rob_norris@mac.com", url("http://www.tpolecat.org"))
  ),

  // Headers
  headerMappings := headerMappings.value + (HeaderFileType.scala -> HeaderCommentStyle.cppStyleLineComment),
  headerLicense  := Some(HeaderLicense.Custom(
    """|Copyright (c) 2019-2020 by Rob Norris and Contributors
       |This software is licensed under the MIT License (MIT).
       |For more information see LICENSE or https://opensource.org/licenses/MIT
       |""".stripMargin
    )
  ),

  // Testing
  libraryDependencies ++= Seq(
<<<<<<< HEAD
    "org.scalameta" %%% "munit"               % "0.7.29" % Test,
    "org.typelevel" %%% "munit-cats-effect-3" % "1.0.3"  % Test,
=======
    "org.scalameta" %%% "munit"               % "0.7.26" % Test,
    "org.typelevel" %%% "munit-cats-effect-3" % "1.0.7"  % Test,
>>>>>>> e212bb7e
  ),
  testFrameworks += new TestFramework("munit.Framework"),

  // Compilation
  scalaVersion       := scala213Version,
  crossScalaVersions := Seq(scala212Version, scala213Version, scala30Version),
  Compile / console / scalacOptions --= Seq("-Xfatal-warnings", "-Ywarn-unused:imports"),
  Compile / doc     / scalacOptions --= Seq("-Xfatal-warnings"),
  Compile / doc     / scalacOptions ++= Seq(
    "-groups",
    "-sourcepath", (LocalRootProject / baseDirectory).value.getAbsolutePath,
    "-doc-source-url", "https://github.com/tpolecat/natchez/blob/v" + version.value + "€{FILE_PATH}.scala"
  ),
  libraryDependencies ++= Seq(
    compilerPlugin("org.typelevel" %% "kind-projector" % "0.11.3" cross CrossVersion.full),
  ).filterNot(_ => scalaVersion.value.startsWith("3.")),

  // dottydoc really doesn't work at all right now
  Compile / doc / sources := {
    val old = (Compile / doc / sources).value
    if (scalaVersion.value.startsWith("3."))
      Seq()
    else
      old
  },

)

// root project
commonSettings
publish / skip := true

lazy val crossProjectSettings = Seq(
  Compile / unmanagedSourceDirectories ++= {
    val major = if (scalaVersion.value.startsWith("3.")) "-3" else "-2"
    List(CrossType.Pure, CrossType.Full).flatMap(
      _.sharedSrcDir(baseDirectory.value, "main").toList.map(f => file(f.getPath + major)))
  },

  Test / unmanagedSourceDirectories ++= {
    val major = if (scalaVersion.value.startsWith("3.")) "-3" else "-2"
    List(CrossType.Pure, CrossType.Full).flatMap(
      _.sharedSrcDir(baseDirectory.value, "test").toList.map(f => file(f.getPath + major)))
  },
)

lazy val core = crossProject(JSPlatform, JVMPlatform)
  .in(file("modules/core"))
  .enablePlugins(AutomateHeaderPlugin)
  .settings(commonSettings)
  .settings(crossProjectSettings)
  .settings(
    name        := "natchez-core",
    description := "Tagless, non-blocking OpenTracing implementation for Scala.",
    libraryDependencies ++= Seq(
      "org.typelevel" %%% "cats-core"   % catsVersion,
      "org.typelevel" %%% "cats-effect-kernel" % catsEffectVersion,
      "org.typelevel" %%% "cats-effect" % catsEffectVersion,
    )
  )

lazy val coreJVM = core.jvm
lazy val coreJS = core.js
  .settings(
    Test / scalaJSStage := FastOptStage,
    jsEnv := new org.scalajs.jsenv.nodejs.NodeJSEnv(),
    scalaJSLinkerConfig ~= (_.withModuleKind(ModuleKind.CommonJSModule)),
  )

lazy val jaeger = project
  .in(file("modules/jaeger"))
  .dependsOn(coreJVM, opentracing)
  .enablePlugins(AutomateHeaderPlugin)
  .settings(commonSettings)
  .settings(
    name        := "natchez-jaeger",
    description := "Jaeger support for Natchez.",
    libraryDependencies ++= Seq(
      "org.scala-lang.modules" %% "scala-collection-compat" % collectionCompatVersion,
      "io.jaegertracing"        % "jaeger-client"           % "1.6.0",
    )
  )

lazy val honeycomb = project
  .in(file("modules/honeycomb"))
  .dependsOn(coreJVM)
  .enablePlugins(AutomateHeaderPlugin)
  .settings(commonSettings)
  .settings(
    name        := "natchez-honeycomb",
    description := "Honeycomb support for Natchez.",
    libraryDependencies ++= Seq(
      "org.scala-lang.modules" %% "scala-collection-compat" % collectionCompatVersion,
      "io.honeycomb.libhoney"   % "libhoney-java"           % "1.3.1"
    )
  )

lazy val opencensus = project
  .in(file("modules/opencensus"))
  .dependsOn(coreJVM)
  .enablePlugins(AutomateHeaderPlugin)
  .settings(commonSettings)
  .settings(
    name        := "natchez-opencensus",
    description := "Opencensus support for Natchez.",
    libraryDependencies ++= Seq(
      "io.opencensus" % "opencensus-exporter-trace-ocagent" % "0.28.3"
    )
  )

lazy val lightstep = project
  .in(file("modules/lightstep"))
  .dependsOn(coreJVM, opentracing)
  .enablePlugins(AutomateHeaderPlugin)
  .settings(commonSettings)
  .settings(
    name           := "natchez-lightstep",
    description    := "Lightstep support for Natchez.",
    libraryDependencies ++= Seq(
      "org.scala-lang.modules" %% "scala-collection-compat" % collectionCompatVersion,
      "com.lightstep.tracer"    % "lightstep-tracer-jre"    % "0.30.5"
    )
  )

lazy val lightstepGrpc = project
  .in(file("modules/lightstep-grpc"))
  .dependsOn(lightstep)
  .enablePlugins(AutomateHeaderPlugin)
  .settings(commonSettings)
  .settings(
    name        := "natchez-lightstep-grpc",
    description := "Lightstep gRPC bindings for Natchez.",
    libraryDependencies ++= Seq(
      "com.lightstep.tracer" % "tracer-grpc"                     % "0.30.3",
      "io.grpc"              % "grpc-netty"                      % "1.38.1",
      "io.netty"             % "netty-tcnative-boringssl-static" % "2.0.39.Final"
    )
  )

lazy val lightstepHttp = project
  .in(file("modules/lightstep-http"))
  .dependsOn(lightstep)
  .enablePlugins(AutomateHeaderPlugin)
  .settings(commonSettings)
  .settings(
    name        := "natchez-lightstep-http",
    description := "Lightstep HTTP bindings for Natchez.",
    libraryDependencies ++= Seq(
      "com.lightstep.tracer" % "tracer-okhttp" % "0.30.3"
    )
  )

lazy val opentracing = project
  .in(file("modules/opentracing"))
  .dependsOn(coreJVM)
  .enablePlugins(AutomateHeaderPlugin)
  .settings(commonSettings)
  .settings(
    name        := "natchez-opentracing",
    description := "Base OpenTracing Utilities for Natchez",
    libraryDependencies ++= Seq(
      "org.scala-lang.modules" %% "scala-collection-compat" % collectionCompatVersion,
      "io.opentracing" % "opentracing-api" % "0.33.0" % "provided",
      "io.opentracing" % "opentracing-util" % "0.33.0" % "provided"
    )
  )


lazy val datadog = project
  .in(file("modules/datadog"))
  .dependsOn(coreJVM, opentracing)
  .enablePlugins(AutomateHeaderPlugin)
  .settings(commonSettings)
  .settings(
    name        := "natchez-datadog",
    description := "Datadog bindings for Natchez.",
    libraryDependencies ++= Seq(
      "org.scala-lang.modules" %% "scala-collection-compat" % collectionCompatVersion,
      "com.datadoghq" % "dd-trace-ot"  % "0.80.0",
      "com.datadoghq" % "dd-trace-api" % "0.80.0"
    )
  )

lazy val log = crossProject(JSPlatform, JVMPlatform)
  .in(file("modules/log"))
  .enablePlugins(AutomateHeaderPlugin)
  .settings(commonSettings)
  .settings(crossProjectSettings)
  .settings(
    name        := "natchez-log",
    description := "Logging bindings for Natchez, using log4cats.",
    libraryDependencies ++= Seq(
      "io.circe"          %%% "circe-core"      % "0.14.1",
      "org.typelevel"     %%% "log4cats-core"   % "2.1.1",
      "io.github.cquiroz" %%% "scala-java-time" % "2.3.0" % Test,
    )
  )
lazy val logJVM = log.jvm.dependsOn(coreJVM)
lazy val logJS = log.js.dependsOn(coreJS)
  .settings(
    Test / scalaJSStage := FastOptStage,
    jsEnv := new org.scalajs.jsenv.nodejs.NodeJSEnv(),
    scalaJSLinkerConfig ~= (_.withModuleKind(ModuleKind.CommonJSModule)),
  )

lazy val newrelic = project
  .in(file("modules/newrelic"))
  .dependsOn(coreJVM)
  .enablePlugins(AutomateHeaderPlugin)
  .settings(commonSettings)
  .settings(
    name        := "newrelic",
    description := "Newrelic bindings for Natchez.",
    libraryDependencies ++= Seq(
      "io.circe"               %% "circe-core"              % "0.14.1",
      "org.scala-lang.modules" %% "scala-collection-compat" % collectionCompatVersion,
      "com.newrelic.telemetry" % "telemetry"                % "0.10.0",
      "com.newrelic.telemetry" % "telemetry-core"           % "0.12.0",
      "com.newrelic.telemetry" % "telemetry-http-okhttp"    % "0.12.0"
    )
  )

lazy val mtl = crossProject(JSPlatform, JVMPlatform)
  .in(file("modules/mtl"))
  .enablePlugins(AutomateHeaderPlugin)
  .settings(commonSettings)
  .settings(
    name        := "natchez-mtl",
    description := "cats-mtl bindings for Natchez.",
    libraryDependencies ++= Seq(
      "org.typelevel"          %%% "cats-mtl"    % "1.2.1",
    )
  )

lazy val mtlJVM = mtl.jvm.dependsOn(coreJVM)
lazy val mtlJS = mtl.js.dependsOn(coreJS)
  .settings(
    Test / scalaJSStage := FastOptStage,
    jsEnv := new org.scalajs.jsenv.nodejs.NodeJSEnv(),
    scalaJSLinkerConfig ~= (_.withModuleKind(ModuleKind.CommonJSModule)),
  )

lazy val noop = crossProject(JSPlatform, JVMPlatform)
  .in(file("modules/noop"))
  .dependsOn(core)
  .enablePlugins(AutomateHeaderPlugin)
  .settings(commonSettings)
  .settings(
    name        := "natchez-noop",
    description := "No-Op Open Tracing implementation",
    libraryDependencies ++= Seq()
    )
  .jsSettings(
    Test / scalaJSStage := FastOptStage,
    jsEnv := new org.scalajs.jsenv.nodejs.NodeJSEnv(),
    scalaJSLinkerConfig ~= (_.withModuleKind(ModuleKind.CommonJSModule)),
  )

lazy val xray = crossProject(JSPlatform, JVMPlatform)
  .in(file("modules/xray"))
  .dependsOn(core)
  .enablePlugins(AutomateHeaderPlugin)
  .settings(commonSettings)
  .settings(crossProjectSettings)
  .settings(
    name        := "natchez-xray",
    description := "AWS X-Ray bindings implementation",
    libraryDependencies ++= Seq(
      "io.circe"          %%% "circe-core"      % "0.14.1",
      "co.fs2"            %%% "fs2-io"          % "3.2.2",
      "com.comcast"       %%% "ip4s-core"       % "3.1.2",
      "org.scodec"        %%% "scodec-bits"     % "1.1.30"
    )
  )
  .jsSettings(
    Test / scalaJSStage := FastOptStage,
    jsEnv := new org.scalajs.jsenv.nodejs.NodeJSEnv(),
    scalaJSLinkerConfig ~= (_.withModuleKind(ModuleKind.CommonJSModule)),
  )

lazy val mock = project
  .in(file("modules/mock"))
  .dependsOn(coreJVM)
  .enablePlugins(AutomateHeaderPlugin)
  .settings(commonSettings)
  .settings(
    name        := "natchez-mock",
    description := "Mock Open Tracing implementation",
    libraryDependencies ++= Seq(
      "io.opentracing" % "opentracing-mock" % "0.33.0",
      "org.scala-lang.modules" %% "scala-collection-compat" % collectionCompatVersion
    ))


lazy val examples = project
  .in(file("modules/examples"))
  .dependsOn(coreJVM, jaeger, honeycomb, lightstepHttp, datadog, newrelic, logJVM)
  .enablePlugins(AutomateHeaderPlugin)
  .settings(commonSettings)
  .settings(
    publish / skip       := true,
    name                 := "natchez-examples",
    description          := "Example programs for Natchez.",
    scalacOptions        -= "-Xfatal-warnings",
    libraryDependencies ++= Seq(
      "org.typelevel"     %% "log4cats-slf4j" % "2.1.1",
      "org.slf4j"         %  "slf4j-simple"   % "1.7.32",
      "eu.timepit"        %% "refined"        % "0.9.27",
      "is.cir"            %% "ciris"          % "2.0.1"
    )
  )

// lazy val logOdin = project
//   .in(file("modules/log-odin"))
//   .dependsOn(coreJVM)
//   .enablePlugins(AutomateHeaderPlugin)
//   .settings(commonSettings)
//   .settings(
//     publish / skip := scalaVersion.value.startsWith("3."),
//     name        := "natchez-log-odin",
//     description := "Logging bindings for Natchez, using Odin.",
//     libraryDependencies ++= Seq(
//       "io.circe"              %% "circe-core" % "0.14.0",
//       "com.github.valskalla"  %% "odin-core"  % "0.9.1",
//       "com.github.valskalla"  %% "odin-json"  % "0.9.1"
//     ).filterNot(_ => scalaVersion.value.startsWith("3."))
//   )

lazy val docs = project
  .in(file("modules/docs"))
  .dependsOn(mtlJVM, honeycomb, datadog, jaeger, logJVM)
  .enablePlugins(AutomateHeaderPlugin)
  .enablePlugins(ParadoxPlugin)
  .enablePlugins(ParadoxSitePlugin)
  .enablePlugins(GhpagesPlugin)
  .enablePlugins(MdocPlugin)
  .settings(commonSettings)
  .settings(
    scalacOptions      := Nil,
    git.remoteRepo     := "git@github.com:tpolecat/natchez.git",
    ghpagesNoJekyll    := true,
    publish / skip     := true,
    paradoxTheme       := Some(builtinParadoxTheme("generic")),
    version            := version.value.takeWhile(_ != '+'), // strip off the +3-f22dca22+20191110-1520-SNAPSHOT business
    paradoxProperties ++= Map(
      "scala-versions"            -> (coreJVM / crossScalaVersions).value.map(CrossVersion.partialVersion).flatten.distinct.map { case (a, b) => s"$a.$b"} .mkString("/"),
      "org"                       -> organization.value,
      "scala.binary.version"      -> s"2.${CrossVersion.partialVersion(scalaVersion.value).get._2}",
      "core-dep"                  -> s"${(coreJVM / name).value}_2.${CrossVersion.partialVersion(scalaVersion.value).get._2}",
      "version"                   -> version.value,
      "scaladoc.natchez.base_url" -> s"https://static.javadoc.io/org.tpolecat/natchez-core_2.13/${version.value}",
    ),
    mdocIn := (baseDirectory.value) / "src" / "main" / "paradox",
    Compile / paradox / sourceDirectory := mdocOut.value,
    makeSite := makeSite.dependsOn(mdoc.toTask("")).value,
    mdocExtraArguments := Seq("--no-link-hygiene"), // paradox handles this
    libraryDependencies ++= Seq(
      "org.http4s"    %% "http4s-dsl"     % "0.23.0-M1",
      "org.http4s"    %% "http4s-client"  % "0.23.0-M1",
      "org.typelevel" %% "log4cats-slf4j" % "2.1.1",
      "org.slf4j"     %  "slf4j-simple"   % "1.7.32",
    )
  )<|MERGE_RESOLUTION|>--- conflicted
+++ resolved
@@ -54,13 +54,8 @@
 
   // Testing
   libraryDependencies ++= Seq(
-<<<<<<< HEAD
-    "org.scalameta" %%% "munit"               % "0.7.29" % Test,
-    "org.typelevel" %%% "munit-cats-effect-3" % "1.0.3"  % Test,
-=======
     "org.scalameta" %%% "munit"               % "0.7.26" % Test,
     "org.typelevel" %%% "munit-cats-effect-3" % "1.0.7"  % Test,
->>>>>>> e212bb7e
   ),
   testFrameworks += new TestFramework("munit.Framework"),
 

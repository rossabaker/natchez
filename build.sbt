--- conflicted
+++ resolved
@@ -294,13 +294,8 @@
     description := "AWS X-Ray bindings implementation",
     libraryDependencies ++= Seq(
       "io.circe"          %%% "circe-core"      % "0.14.3",
-<<<<<<< HEAD
-      "co.fs2"            %%% "fs2-io"          % "3.2.14",
+      "co.fs2"            %%% "fs2-io"          % "3.3.0",
       "com.comcast"       %%% "ip4s-core"       % "3.2.0",
-=======
-      "co.fs2"            %%% "fs2-io"          % "3.3.0",
-      "com.comcast"       %%% "ip4s-core"       % "3.1.3",
->>>>>>> 668361f1
       "org.scodec"        %%% "scodec-bits"     % "1.1.34"
     )
   )

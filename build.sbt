--- conflicted
+++ resolved
@@ -214,15 +214,9 @@
     name        := "natchez-log",
     description := "Logging bindings for Natchez, using log4cats.",
     libraryDependencies ++= Seq(
-<<<<<<< HEAD
       "io.circe"          %%% "circe-core"      % "0.14.3",
       "org.typelevel"     %%% "log4cats-core"   % "2.5.0",
       "io.github.cquiroz" %%% "scala-java-time" % "2.4.0" % Test,
-=======
-      "io.circe"          %%% "circe-core"      % "0.14.2",
-      "org.typelevel"     %%% "log4cats-core"   % "2.4.0",
-      "io.github.cquiroz" %%% "scala-java-time" % "2.4.0" % Test
->>>>>>> a416b6eb
     )
   )
   .nativeSettings(commonNativeSettings)
@@ -236,11 +230,7 @@
     name        := "newrelic",
     description := "Newrelic bindings for Natchez.",
     libraryDependencies ++= Seq(
-<<<<<<< HEAD
       "io.circe"               %% "circe-core"              % "0.14.3",
-=======
-      "io.circe"               %% "circe-core"              % "0.14.2",
->>>>>>> a416b6eb
       "org.scala-lang.modules" %% "scala-collection-compat" % collectionCompatVersion,
       "com.newrelic.telemetry" % "telemetry"                % "0.10.0",
       "com.newrelic.telemetry" % "telemetry-core"           % "0.15.0",
@@ -283,11 +273,7 @@
     name        := "natchez-xray",
     description := "AWS X-Ray bindings implementation",
     libraryDependencies ++= Seq(
-<<<<<<< HEAD
       "io.circe"          %%% "circe-core"      % "0.14.3",
-=======
-      "io.circe"          %%% "circe-core"      % "0.14.2",
->>>>>>> a416b6eb
       "co.fs2"            %%% "fs2-io"          % "3.2.14",
       "com.comcast"       %%% "ip4s-core"       % "3.1.3",
       "org.scodec"        %%% "scodec-bits"     % "1.1.34"

--- conflicted
+++ resolved
@@ -1,13 +1,8 @@
 ThisBuild / tlBaseVersion := "0.1"
 
 val scala212Version        = "2.12.16"
-<<<<<<< HEAD
 val scala213Version        = "2.13.10"
-val scala30Version         = "3.1.3"
-=======
-val scala213Version        = "2.13.8"
 val scala30Version         = "3.2.0"
->>>>>>> 4988842c
 
 val collectionCompatVersion = "2.8.1"
 

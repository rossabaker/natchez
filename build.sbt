val scala212Version        = "2.12.15"
val scala213Version        = "2.13.8"
val scala30Version         = "3.1.2"

val collectionCompatVersion = "2.8.1"

val catsVersion = "2.7.0"
val catsEffectVersion = "3.3.12"

// We do `evictionCheck` in CI and don't sweat the Java deps for now.
inThisBuild(Seq(
  evictionRules ++= Seq(
    "io.netty"               % "*" % "always",
    "io.grpc"                % "*" % "always",
    "com.github.jnr"         % "*" % "always",
    "com.google.guava"       % "*" % "always",
    "io.opentracing"         % "*" % "always",
    "io.opentracing.contrib" % "*" % "always",
    "com.squareup.okhttp3"   % "*" % "always",
    "com.squareup.okio"      % "*" % "always",
    "com.newrelic.telemetry" % "*" % "always",
    "org.typelevel"          % "*" % "semver-spec",
    "org.scala-js"           % "*" % "semver-spec",
    "org.jctools"            % "*" % "always",
    "org.jetbrains"          % "*" % "always",
    "org.jboss.logging"      % "*" % "always",
    "org.jboss.threads"      % "*" % "always",
    "org.wildfly.common"     % "*" % "always",
    "org.jboss.xnio"         % "*" % "always",
    "com.lihaoyi"            % "*" % "always",
  )
))

// Global Settings
lazy val commonSettings = Seq(

  // Publishing
  organization := "org.tpolecat",
  licenses    ++= Seq(("MIT", url("http://opensource.org/licenses/MIT"))),
  homepage     := Some(url("https://github.com/tpolecat/natchez")),
  developers   := List(
    Developer("tpolecat", "Rob Norris", "rob_norris@mac.com", url("http://www.tpolecat.org"))
  ),

  // Headers
  headerMappings := headerMappings.value + (HeaderFileType.scala -> HeaderCommentStyle.cppStyleLineComment),
  headerLicense  := Some(HeaderLicense.Custom(
    """|Copyright (c) 2019-2020 by Rob Norris and Contributors
       |This software is licensed under the MIT License (MIT).
       |For more information see LICENSE or https://opensource.org/licenses/MIT
       |""".stripMargin
    )
  ),

  // Testing
  libraryDependencies ++= Seq(
    "org.scalameta" %%% "munit"               % "0.7.29" % Test,
    "org.scalameta" %%% "munit-scalacheck"    % "0.7.29" % Test,
    "org.typelevel" %%% "munit-cats-effect-3" % "1.0.7"  % Test,
  ),
  testFrameworks += new TestFramework("munit.Framework"),

  // Compilation
  scalaVersion       := scala213Version,
  crossScalaVersions := Seq(scala212Version, scala213Version, scala30Version),
  Compile / console / scalacOptions --= Seq("-Xfatal-warnings", "-Ywarn-unused:imports"),
  Compile / doc     / scalacOptions --= Seq("-Xfatal-warnings"),
  Compile / doc     / scalacOptions ++= Seq(
    "-groups",
    "-sourcepath", (LocalRootProject / baseDirectory).value.getAbsolutePath,
    "-doc-source-url", "https://github.com/tpolecat/natchez/blob/v" + version.value + "€{FILE_PATH}.scala"
  ),
  libraryDependencies ++= Seq(
    compilerPlugin("org.typelevel" %% "kind-projector" % "0.13.2" cross CrossVersion.full),
  ).filterNot(_ => scalaVersion.value.startsWith("3.")),

  // dottydoc really doesn't work at all right now
  Compile / doc / sources := {
    val old = (Compile / doc / sources).value
    if (scalaVersion.value.startsWith("3."))
      Seq()
    else
      old
  },

)

// root project
commonSettings
publish / skip := true

lazy val crossProjectSettings = Seq(
  Compile / unmanagedSourceDirectories ++= {
    val major = if (scalaVersion.value.startsWith("3.")) "-3" else "-2"
    List(CrossType.Pure, CrossType.Full).flatMap(
      _.sharedSrcDir(baseDirectory.value, "main").toList.map(f => file(f.getPath + major)))
  },

  Test / unmanagedSourceDirectories ++= {
    val major = if (scalaVersion.value.startsWith("3.")) "-3" else "-2"
    List(CrossType.Pure, CrossType.Full).flatMap(
      _.sharedSrcDir(baseDirectory.value, "test").toList.map(f => file(f.getPath + major)))
  },
)

lazy val core = crossProject(JSPlatform, JVMPlatform)
  .in(file("modules/core"))
  .enablePlugins(AutomateHeaderPlugin)
  .settings(commonSettings)
  .settings(crossProjectSettings)
  .settings(
    name        := "natchez-core",
    description := "Tagless, non-blocking OpenTracing implementation for Scala.",
    libraryDependencies ++= Seq(
      "org.typelevel" %%% "cats-core"   % catsVersion,
      "org.typelevel" %%% "cats-effect-kernel" % catsEffectVersion,
      "org.typelevel" %%% "cats-effect" % catsEffectVersion,
    )
  )

lazy val coreJVM = core.jvm
lazy val coreJS = core.js
  .settings(
    Test / scalaJSStage := FastOptStage,
    jsEnv := new org.scalajs.jsenv.nodejs.NodeJSEnv(),
    scalaJSLinkerConfig ~= (_.withModuleKind(ModuleKind.CommonJSModule)),
  )

lazy val jaeger = project
  .in(file("modules/jaeger"))
  .dependsOn(coreJVM, opentracing)
  .enablePlugins(AutomateHeaderPlugin)
  .settings(commonSettings)
  .settings(
    name        := "natchez-jaeger",
    description := "Jaeger support for Natchez.",
    libraryDependencies ++= Seq(
      "org.scala-lang.modules" %% "scala-collection-compat" % collectionCompatVersion,
      "io.jaegertracing"        % "jaeger-client"           % "1.6.0",
    )
  )

lazy val honeycomb = project
  .in(file("modules/honeycomb"))
  .dependsOn(coreJVM)
  .enablePlugins(AutomateHeaderPlugin)
  .settings(commonSettings)
  .settings(
    name        := "natchez-honeycomb",
    description := "Honeycomb support for Natchez.",
    libraryDependencies ++= Seq(
      "org.scala-lang.modules" %% "scala-collection-compat" % collectionCompatVersion,
      "io.honeycomb.libhoney"   % "libhoney-java"           % "1.5.2"
    )
  )

lazy val opencensus = project
  .in(file("modules/opencensus"))
  .dependsOn(coreJVM)
  .enablePlugins(AutomateHeaderPlugin)
  .settings(commonSettings)
  .settings(
    name        := "natchez-opencensus",
    description := "Opencensus support for Natchez.",
    libraryDependencies ++= Seq(
      "io.opencensus" % "opencensus-exporter-trace-ocagent" % "0.28.3"
    )
  )

lazy val lightstep = project
  .in(file("modules/lightstep"))
  .dependsOn(coreJVM, opentracing)
  .enablePlugins(AutomateHeaderPlugin)
  .settings(commonSettings)
  .settings(
    name           := "natchez-lightstep",
    description    := "Lightstep support for Natchez.",
    libraryDependencies ++= Seq(
      "org.scala-lang.modules" %% "scala-collection-compat" % collectionCompatVersion,
      "com.lightstep.tracer"    % "lightstep-tracer-jre"    % "0.30.5"
    )
  )

lazy val lightstepGrpc = project
  .in(file("modules/lightstep-grpc"))
  .dependsOn(lightstep)
  .enablePlugins(AutomateHeaderPlugin)
  .settings(commonSettings)
  .settings(
    name        := "natchez-lightstep-grpc",
    description := "Lightstep gRPC bindings for Natchez.",
    libraryDependencies ++= Seq(
      "com.lightstep.tracer" % "tracer-grpc"                     % "0.30.3",
      "io.grpc"              % "grpc-netty"                      % "1.49.0",
      "io.netty"             % "netty-tcnative-boringssl-static" % "2.0.54.Final"
    )
  )

lazy val lightstepHttp = project
  .in(file("modules/lightstep-http"))
  .dependsOn(lightstep)
  .enablePlugins(AutomateHeaderPlugin)
  .settings(commonSettings)
  .settings(
    name        := "natchez-lightstep-http",
    description := "Lightstep HTTP bindings for Natchez.",
    libraryDependencies ++= Seq(
      "com.lightstep.tracer" % "tracer-okhttp" % "0.30.3"
    )
  )

lazy val opentracing = project
  .in(file("modules/opentracing"))
  .dependsOn(coreJVM)
  .enablePlugins(AutomateHeaderPlugin)
  .settings(commonSettings)
  .settings(
    name        := "natchez-opentracing",
    description := "Base OpenTracing Utilities for Natchez",
    libraryDependencies ++= Seq(
      "org.scala-lang.modules" %% "scala-collection-compat" % collectionCompatVersion,
      "io.opentracing" % "opentracing-api" % "0.33.0" % "provided",
      "io.opentracing" % "opentracing-util" % "0.33.0" % "provided"
    )
  )


lazy val datadog = project
  .in(file("modules/datadog"))
  .dependsOn(coreJVM, opentracing)
  .enablePlugins(AutomateHeaderPlugin)
  .settings(commonSettings)
  .settings(
    name        := "natchez-datadog",
    description := "Datadog bindings for Natchez.",
    libraryDependencies ++= Seq(
      "org.scala-lang.modules" %% "scala-collection-compat" % collectionCompatVersion,
      "com.datadoghq" % "dd-trace-ot"  % "0.108.1",
      "com.datadoghq" % "dd-trace-api" % "0.108.1"
    )
  )

lazy val log = crossProject(JSPlatform, JVMPlatform)
  .in(file("modules/log"))
  .enablePlugins(AutomateHeaderPlugin)
  .settings(commonSettings)
  .settings(crossProjectSettings)
  .settings(
    name        := "natchez-log",
    description := "Logging bindings for Natchez, using log4cats.",
    libraryDependencies ++= Seq(
      "io.circe"          %%% "circe-core"      % "0.14.1",
      "org.typelevel"     %%% "log4cats-core"   % "2.4.0",
      "io.github.cquiroz" %%% "scala-java-time" % "2.3.0" % Test,
    )
  )
lazy val logJVM = log.jvm.dependsOn(coreJVM)
lazy val logJS = log.js.dependsOn(coreJS)
  .settings(
    Test / scalaJSStage := FastOptStage,
    jsEnv := new org.scalajs.jsenv.nodejs.NodeJSEnv(),
    scalaJSLinkerConfig ~= (_.withModuleKind(ModuleKind.CommonJSModule)),
  )

lazy val newrelic = project
  .in(file("modules/newrelic"))
  .dependsOn(coreJVM)
  .enablePlugins(AutomateHeaderPlugin)
  .settings(commonSettings)
  .settings(
    name        := "newrelic",
    description := "Newrelic bindings for Natchez.",
    libraryDependencies ++= Seq(
      "io.circe"               %% "circe-core"              % "0.14.1",
      "org.scala-lang.modules" %% "scala-collection-compat" % collectionCompatVersion,
      "com.newrelic.telemetry" % "telemetry"                % "0.10.0",
      "com.newrelic.telemetry" % "telemetry-core"           % "0.12.0",
      "com.newrelic.telemetry" % "telemetry-http-okhttp"    % "0.12.0"
    )
  )

lazy val mtl = crossProject(JSPlatform, JVMPlatform)
  .in(file("modules/mtl"))
  .enablePlugins(AutomateHeaderPlugin)
  .settings(commonSettings)
  .settings(
    name        := "natchez-mtl",
    description := "cats-mtl bindings for Natchez.",
    libraryDependencies ++= Seq(
      "org.typelevel"          %%% "cats-mtl"    % "1.2.1",
    )
  )

lazy val mtlJVM = mtl.jvm.dependsOn(coreJVM)
lazy val mtlJS = mtl.js.dependsOn(coreJS)
  .settings(
    Test / scalaJSStage := FastOptStage,
    jsEnv := new org.scalajs.jsenv.nodejs.NodeJSEnv(),
    scalaJSLinkerConfig ~= (_.withModuleKind(ModuleKind.CommonJSModule)),
  )

lazy val noop = crossProject(JSPlatform, JVMPlatform)
  .in(file("modules/noop"))
  .dependsOn(core)
  .enablePlugins(AutomateHeaderPlugin)
  .settings(commonSettings)
  .settings(
    name        := "natchez-noop",
    description := "No-Op Open Tracing implementation",
    libraryDependencies ++= Seq()
    )
  .jsSettings(
    Test / scalaJSStage := FastOptStage,
    jsEnv := new org.scalajs.jsenv.nodejs.NodeJSEnv(),
    scalaJSLinkerConfig ~= (_.withModuleKind(ModuleKind.CommonJSModule)),
  )

lazy val xray = crossProject(JSPlatform, JVMPlatform)
  .in(file("modules/xray"))
  .dependsOn(core)
  .enablePlugins(AutomateHeaderPlugin)
  .settings(commonSettings)
  .settings(crossProjectSettings)
  .settings(
    name        := "natchez-xray",
    description := "AWS X-Ray bindings implementation",
    libraryDependencies ++= Seq(
      "io.circe"          %%% "circe-core"      % "0.14.1",
      "co.fs2"            %%% "fs2-io"          % "3.2.14",
      "com.comcast"       %%% "ip4s-core"       % "3.1.3",
      "org.scodec"        %%% "scodec-bits"     % "1.1.31"
    )
  )
  .jsSettings(
    Test / scalaJSStage := FastOptStage,
    jsEnv := new org.scalajs.jsenv.nodejs.NodeJSEnv(),
    scalaJSLinkerConfig ~= (_.withModuleKind(ModuleKind.CommonJSModule)),
  )

lazy val mock = project
  .in(file("modules/mock"))
  .dependsOn(coreJVM)
  .enablePlugins(AutomateHeaderPlugin)
  .settings(commonSettings)
  .settings(
    name        := "natchez-mock",
    description := "Mock Open Tracing implementation",
    libraryDependencies ++= Seq(
      "io.opentracing" % "opentracing-mock" % "0.33.0",
      "org.scala-lang.modules" %% "scala-collection-compat" % collectionCompatVersion
    ))


lazy val examples = project
  .in(file("modules/examples"))
  .dependsOn(coreJVM, jaeger, honeycomb, lightstepHttp, datadog, newrelic, logJVM)
  .enablePlugins(AutomateHeaderPlugin)
  .settings(commonSettings)
  .settings(
    publish / skip       := true,
    name                 := "natchez-examples",
    description          := "Example programs for Natchez.",
    scalacOptions        -= "-Xfatal-warnings",
    libraryDependencies ++= Seq(
<<<<<<< HEAD
      "org.typelevel"     %% "log4cats-slf4j" % "2.4.0",
      "org.slf4j"         %  "slf4j-simple"   % "1.7.36",
=======
      "org.typelevel"     %% "log4cats-slf4j" % "2.1.1",
      "org.slf4j"         %  "slf4j-simple"   % "2.0.0",
>>>>>>> 45a1d7ec
      "eu.timepit"        %% "refined"        % "0.9.28",
      "is.cir"            %% "ciris"          % "2.3.2"
    )
  )

// lazy val logOdin = project
//   .in(file("modules/log-odin"))
//   .dependsOn(coreJVM)
//   .enablePlugins(AutomateHeaderPlugin)
//   .settings(commonSettings)
//   .settings(
//     publish / skip := scalaVersion.value.startsWith("3."),
//     name        := "natchez-log-odin",
//     description := "Logging bindings for Natchez, using Odin.",
//     libraryDependencies ++= Seq(
//       "io.circe"              %% "circe-core" % "0.14.0",
//       "com.github.valskalla"  %% "odin-core"  % "0.9.1",
//       "com.github.valskalla"  %% "odin-json"  % "0.9.1"
//     ).filterNot(_ => scalaVersion.value.startsWith("3."))
//   )

lazy val docs = project
  .in(file("modules/docs"))
  .dependsOn(mtlJVM, honeycomb, datadog, jaeger, logJVM)
  .enablePlugins(AutomateHeaderPlugin)
  .enablePlugins(ParadoxPlugin)
  .enablePlugins(ParadoxSitePlugin)
  .enablePlugins(GhpagesPlugin)
  .enablePlugins(MdocPlugin)
  .settings(commonSettings)
  .settings(
    scalacOptions      := Nil,
    git.remoteRepo     := "git@github.com:tpolecat/natchez.git",
    ghpagesNoJekyll    := true,
    publish / skip     := true,
    paradoxTheme       := Some(builtinParadoxTheme("generic")),
    version            := version.value.takeWhile(_ != '+'), // strip off the +3-f22dca22+20191110-1520-SNAPSHOT business
    paradoxProperties ++= Map(
      "scala-versions"            -> (coreJVM / crossScalaVersions).value.map(CrossVersion.partialVersion).flatten.distinct.map { case (a, b) => s"$a.$b"} .mkString("/"),
      "org"                       -> organization.value,
      "scala.binary.version"      -> s"2.${CrossVersion.partialVersion(scalaVersion.value).get._2}",
      "core-dep"                  -> s"${(coreJVM / name).value}_2.${CrossVersion.partialVersion(scalaVersion.value).get._2}",
      "version"                   -> version.value,
      "scaladoc.natchez.base_url" -> s"https://static.javadoc.io/org.tpolecat/natchez-core_2.13/${version.value}",
    ),
    mdocIn := (baseDirectory.value) / "src" / "main" / "paradox",
    Compile / paradox / sourceDirectory := mdocOut.value,
    makeSite := makeSite.dependsOn(mdoc.toTask("")).value,
    mdocExtraArguments := Seq("--no-link-hygiene"), // paradox handles this
    libraryDependencies ++= Seq(
<<<<<<< HEAD
      "org.http4s"    %% "http4s-dsl"     % "0.23.7",
      "org.http4s"    %% "http4s-client"  % "0.23.7",
      "org.typelevel" %% "log4cats-slf4j" % "2.4.0",
      "org.slf4j"     %  "slf4j-simple"   % "1.7.36",
=======
      "org.http4s"    %% "http4s-dsl"     % "0.23.15",
      "org.http4s"    %% "http4s-client"  % "0.23.15",
      "org.typelevel" %% "log4cats-slf4j" % "2.1.1",
      "org.slf4j"     %  "slf4j-simple"   % "2.0.0",
>>>>>>> 45a1d7ec
    ),
    excludeDependencies += "org.scala-lang.modules" % "scala-collection-compat_3", // pray this does more good than harm
  )<|MERGE_RESOLUTION|>--- conflicted
+++ resolved
@@ -362,13 +362,8 @@
     description          := "Example programs for Natchez.",
     scalacOptions        -= "-Xfatal-warnings",
     libraryDependencies ++= Seq(
-<<<<<<< HEAD
       "org.typelevel"     %% "log4cats-slf4j" % "2.4.0",
-      "org.slf4j"         %  "slf4j-simple"   % "1.7.36",
-=======
-      "org.typelevel"     %% "log4cats-slf4j" % "2.1.1",
       "org.slf4j"         %  "slf4j-simple"   % "2.0.0",
->>>>>>> 45a1d7ec
       "eu.timepit"        %% "refined"        % "0.9.28",
       "is.cir"            %% "ciris"          % "2.3.2"
     )
@@ -419,17 +414,10 @@
     makeSite := makeSite.dependsOn(mdoc.toTask("")).value,
     mdocExtraArguments := Seq("--no-link-hygiene"), // paradox handles this
     libraryDependencies ++= Seq(
-<<<<<<< HEAD
-      "org.http4s"    %% "http4s-dsl"     % "0.23.7",
-      "org.http4s"    %% "http4s-client"  % "0.23.7",
-      "org.typelevel" %% "log4cats-slf4j" % "2.4.0",
-      "org.slf4j"     %  "slf4j-simple"   % "1.7.36",
-=======
       "org.http4s"    %% "http4s-dsl"     % "0.23.15",
       "org.http4s"    %% "http4s-client"  % "0.23.15",
-      "org.typelevel" %% "log4cats-slf4j" % "2.1.1",
+      "org.typelevel" %% "log4cats-slf4j" % "2.4.0",
       "org.slf4j"     %  "slf4j-simple"   % "2.0.0",
->>>>>>> 45a1d7ec
     ),
     excludeDependencies += "org.scala-lang.modules" % "scala-collection-compat_3", // pray this does more good than harm
   )
--- conflicted
+++ resolved
@@ -4,9 +4,8 @@
 val scala30PreviousVersion = "3.0.0-M2"
 val scala30Version         = "3.0.0-M3"
 
-<<<<<<< HEAD
-val catsVersion = "2.3.0"
-val catsEffectVersion = "3.0.0-M4"
+val catsVersion = "2.3.1"
+val catsEffectVersion = "3.0.0-M5"
 
 // We do `evictionCheck` in CI and don't sweat the Java deps for now.
 inThisBuild(Seq(
@@ -22,10 +21,6 @@
     "org.typelevel"          % "*" % "semver-spec",
   )
 ))
-=======
-val catsVersion = "2.3.1"
-val catsEffectVersion = "2.3.1"
->>>>>>> 28f6bf89
 
 // Global Settings
 lazy val commonSettings = Seq(
@@ -185,11 +180,7 @@
     description := "Lightstep gRPC bindings for Natchez.",
     libraryDependencies ++= Seq(
       "com.lightstep.tracer" % "tracer-grpc"                     % "0.30.1",
-<<<<<<< HEAD
-      "io.grpc"              % "grpc-netty"                      % "1.34.0",
-=======
       "io.grpc"              % "grpc-netty"                      % "1.34.1",
->>>>>>> 28f6bf89
       "io.netty"             % "netty-tcnative-boringssl-static" % "2.0.35.Final"
     )
   )
@@ -217,13 +208,8 @@
     description := "Lightstep HTTP bindings for Natchez.",
     libraryDependencies ++= Seq(
       ("org.scala-lang.modules" %% "scala-collection-compat" % "2.1.6").withDottyCompat(scalaVersion.value),
-<<<<<<< HEAD
-      "com.datadoghq" % "dd-trace-ot"  % "0.69.0",
-      "com.datadoghq" % "dd-trace-api" % "0.69.0"
-=======
       "com.datadoghq" % "dd-trace-ot"  % "0.70.0",
       "com.datadoghq" % "dd-trace-api" % "0.70.0"
->>>>>>> 28f6bf89
     )
   )
 
@@ -293,7 +279,6 @@
     ))
 
 
-<<<<<<< HEAD
 // lazy val examples = project
 //   .in(file("modules/examples"))
 //   .dependsOn(coreJVM, jaeger, honeycomb, lightstepHttp, datadog, logJVM, newrelic)
@@ -307,23 +292,4 @@
 //       "io.chrisdavenport" %% "log4cats-slf4j" % "1.1.1",
 //       "org.slf4j"         % "slf4j-simple"    % "1.7.30",
 //     ).filterNot(_ => isDotty.value)
-//   )
-=======
-lazy val examples = project
-  .in(file("modules/examples"))
-  .dependsOn(coreJVM, jaeger, honeycomb, lightstepHttp, datadog, logJVM, newrelic)
-  .enablePlugins(AutomateHeaderPlugin)
-  .settings(commonSettings)
-  .settings(
-    publish / skip       := true,
-    name                 := "natchez-examples",
-    description          := "Example programs for Natchez.",
-    scalacOptions        -= "-Xfatal-warnings",
-    libraryDependencies ++= Seq(
-      "io.chrisdavenport" %% "log4cats-slf4j" % "1.1.1",
-      "org.slf4j"         % "slf4j-simple"    % "1.7.30",
-      "eu.timepit"        %% "refined"        % "0.9.19",
-      "is.cir"            %% "ciris"          % "1.2.1"
-    ).filterNot(_ => isDotty.value)
-  )
->>>>>>> 28f6bf89
+//   )
--- conflicted
+++ resolved
@@ -131,13 +131,8 @@
     description := "Lightstep gRPC bindings for Natchez.",
     libraryDependencies ++= Seq(
       "com.lightstep.tracer" % "tracer-grpc"                     % "0.18.0",
-<<<<<<< HEAD
-      "io.grpc"              % "grpc-netty"                      % "1.24.2",
-      "io.netty"             % "netty-tcnative-boringssl-static" % "2.0.27.Final"
-=======
       "io.grpc"              % "grpc-netty"                      % "1.25.0",
       "io.netty"             % "netty-tcnative-boringssl-static" % "2.0.26.Final"
->>>>>>> 2f48202f
     )
   )
 

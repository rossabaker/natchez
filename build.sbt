val scala212Version        = "2.12.12"
<<<<<<< HEAD
val scala213Version        = "2.13.7"
val scala30Version         = "3.0.2"
=======
val scala213Version        = "2.13.5"
val scala30Version         = "3.1.0"
>>>>>>> 48bf225b

val collectionCompatVersion = "2.4.4"

val catsVersion = "2.6.1"
val catsEffectVersion = "3.1.1"

// We do `evictionCheck` in CI and don't sweat the Java deps for now.
inThisBuild(Seq(
  evictionRules ++= Seq(
    "io.netty"               % "*" % "always",
    "io.grpc"                % "*" % "always",
    "com.github.jnr"         % "*" % "always",
    "com.google.guava"       % "*" % "always",
    "io.opentracing"         % "*" % "always",
    "io.opentracing.contrib" % "*" % "always",
    "com.squareup.okhttp3"   % "*" % "always",
    "com.squareup.okio"      % "*" % "always",
    "com.newrelic.telemetry" % "*" % "always",
    "org.typelevel"          % "*" % "semver-spec",
    "org.scala-js"           % "*" % "semver-spec",
    "org.jctools"            % "*" % "always",
    "org.jetbrains"          % "*" % "always",
    "org.jboss.logging"      % "*" % "always",
    "org.jboss.threads"      % "*" % "always",
    "org.wildfly.common"     % "*" % "always",
    "org.jboss.xnio"         % "*" % "always",
    "com.lihaoyi"            % "*" % "always",
  )
))

// Global Settings
lazy val commonSettings = Seq(

  // Publishing
  organization := "org.tpolecat",
  licenses    ++= Seq(("MIT", url("http://opensource.org/licenses/MIT"))),
  homepage     := Some(url("https://github.com/tpolecat/natchez")),
  developers   := List(
    Developer("tpolecat", "Rob Norris", "rob_norris@mac.com", url("http://www.tpolecat.org"))
  ),

  // Headers
  headerMappings := headerMappings.value + (HeaderFileType.scala -> HeaderCommentStyle.cppStyleLineComment),
  headerLicense  := Some(HeaderLicense.Custom(
    """|Copyright (c) 2019-2020 by Rob Norris and Contributors
       |This software is licensed under the MIT License (MIT).
       |For more information see LICENSE or https://opensource.org/licenses/MIT
       |""".stripMargin
    )
  ),

  // Testing
  libraryDependencies ++= Seq(
    "org.scalameta" %%% "munit"               % "0.7.26" % Test,
    "org.typelevel" %%% "munit-cats-effect-3" % "1.0.3"  % Test,
  ),
  testFrameworks += new TestFramework("munit.Framework"),

  // Compilation
  scalaVersion       := scala213Version,
  crossScalaVersions := Seq(scala212Version, scala213Version, scala30Version),
  Compile / console / scalacOptions --= Seq("-Xfatal-warnings", "-Ywarn-unused:imports"),
  Compile / doc     / scalacOptions --= Seq("-Xfatal-warnings"),
  Compile / doc     / scalacOptions ++= Seq(
    "-groups",
    "-sourcepath", (LocalRootProject / baseDirectory).value.getAbsolutePath,
    "-doc-source-url", "https://github.com/tpolecat/natchez/blob/v" + version.value + "€{FILE_PATH}.scala"
  ),
  libraryDependencies ++= Seq(
    compilerPlugin("org.typelevel" %% "kind-projector" % "0.11.3" cross CrossVersion.full),
  ).filterNot(_ => scalaVersion.value.startsWith("3.")),

  // dottydoc really doesn't work at all right now
  Compile / doc / sources := {
    val old = (Compile / doc / sources).value
    if (scalaVersion.value.startsWith("3."))
      Seq()
    else
      old
  },

)

// root project
commonSettings
publish / skip := true

lazy val crossProjectSettings = Seq(
  Compile / unmanagedSourceDirectories ++= {
    val major = if (scalaVersion.value.startsWith("3.")) "-3" else "-2"
    List(CrossType.Pure, CrossType.Full).flatMap(
      _.sharedSrcDir(baseDirectory.value, "main").toList.map(f => file(f.getPath + major)))
  },

  Test / unmanagedSourceDirectories ++= {
    val major = if (scalaVersion.value.startsWith("3.")) "-3" else "-2"
    List(CrossType.Pure, CrossType.Full).flatMap(
      _.sharedSrcDir(baseDirectory.value, "test").toList.map(f => file(f.getPath + major)))
  },
)

lazy val core = crossProject(JSPlatform, JVMPlatform)
  .in(file("modules/core"))
  .enablePlugins(AutomateHeaderPlugin)
  .settings(commonSettings)
  .settings(crossProjectSettings)
  .settings(
    name        := "natchez-core",
    description := "Tagless, non-blocking OpenTracing implementation for Scala.",
    libraryDependencies ++= Seq(
      "org.typelevel" %%% "cats-core"   % catsVersion,
      "org.typelevel" %%% "cats-effect-kernel" % catsEffectVersion,
      "org.typelevel" %%% "cats-effect" % catsEffectVersion,
    )
  )

lazy val coreJVM = core.jvm
lazy val coreJS = core.js
  .settings(
    Test / scalaJSStage := FastOptStage,
    jsEnv := new org.scalajs.jsenv.nodejs.NodeJSEnv(),
    scalaJSLinkerConfig ~= (_.withModuleKind(ModuleKind.CommonJSModule)),
  )

lazy val jaeger = project
  .in(file("modules/jaeger"))
  .dependsOn(coreJVM, opentracing)
  .enablePlugins(AutomateHeaderPlugin)
  .settings(commonSettings)
  .settings(
    name        := "natchez-jaeger",
    description := "Jaeger support for Natchez.",
    libraryDependencies ++= Seq(
      "org.scala-lang.modules" %% "scala-collection-compat" % collectionCompatVersion,
      "io.jaegertracing"        % "jaeger-client"           % "1.6.0",
    )
  )

lazy val honeycomb = project
  .in(file("modules/honeycomb"))
  .dependsOn(coreJVM)
  .enablePlugins(AutomateHeaderPlugin)
  .settings(commonSettings)
  .settings(
    name        := "natchez-honeycomb",
    description := "Honeycomb support for Natchez.",
    libraryDependencies ++= Seq(
      "org.scala-lang.modules" %% "scala-collection-compat" % collectionCompatVersion,
      "io.honeycomb.libhoney"   % "libhoney-java"           % "1.3.1"
    )
  )

lazy val opencensus = project
  .in(file("modules/opencensus"))
  .dependsOn(coreJVM)
  .enablePlugins(AutomateHeaderPlugin)
  .settings(commonSettings)
  .settings(
    name        := "natchez-opencensus",
    description := "Opencensus support for Natchez.",
    libraryDependencies ++= Seq(
      "io.opencensus" % "opencensus-exporter-trace-ocagent" % "0.28.3"
    )
  )

lazy val lightstep = project
  .in(file("modules/lightstep"))
  .dependsOn(coreJVM, opentracing)
  .enablePlugins(AutomateHeaderPlugin)
  .settings(commonSettings)
  .settings(
    name           := "natchez-lightstep",
    description    := "Lightstep support for Natchez.",
    libraryDependencies ++= Seq(
      "org.scala-lang.modules" %% "scala-collection-compat" % collectionCompatVersion,
      "com.lightstep.tracer"    % "lightstep-tracer-jre"    % "0.30.5"
    )
  )

lazy val lightstepGrpc = project
  .in(file("modules/lightstep-grpc"))
  .dependsOn(lightstep)
  .enablePlugins(AutomateHeaderPlugin)
  .settings(commonSettings)
  .settings(
    name        := "natchez-lightstep-grpc",
    description := "Lightstep gRPC bindings for Natchez.",
    libraryDependencies ++= Seq(
      "com.lightstep.tracer" % "tracer-grpc"                     % "0.30.3",
      "io.grpc"              % "grpc-netty"                      % "1.38.1",
      "io.netty"             % "netty-tcnative-boringssl-static" % "2.0.39.Final"
    )
  )

lazy val lightstepHttp = project
  .in(file("modules/lightstep-http"))
  .dependsOn(lightstep)
  .enablePlugins(AutomateHeaderPlugin)
  .settings(commonSettings)
  .settings(
    name        := "natchez-lightstep-http",
    description := "Lightstep HTTP bindings for Natchez.",
    libraryDependencies ++= Seq(
      "com.lightstep.tracer" % "tracer-okhttp" % "0.30.3"
    )
  )

lazy val opentracing = project
  .in(file("modules/opentracing"))
  .dependsOn(coreJVM)
  .enablePlugins(AutomateHeaderPlugin)
  .settings(commonSettings)
  .settings(
    name        := "natchez-opentracing",
    description := "Base OpenTracing Utilities for Natchez",
    libraryDependencies ++= Seq(
      "org.scala-lang.modules" %% "scala-collection-compat" % collectionCompatVersion,
      "io.opentracing" % "opentracing-api" % "0.33.0" % "provided",
      "io.opentracing" % "opentracing-util" % "0.33.0" % "provided"
    )
  )


lazy val datadog = project
  .in(file("modules/datadog"))
  .dependsOn(coreJVM, opentracing)
  .enablePlugins(AutomateHeaderPlugin)
  .settings(commonSettings)
  .settings(
    name        := "natchez-datadog",
    description := "Datadog bindings for Natchez.",
    libraryDependencies ++= Seq(
      "org.scala-lang.modules" %% "scala-collection-compat" % collectionCompatVersion,
      "com.datadoghq" % "dd-trace-ot"  % "0.80.0",
      "com.datadoghq" % "dd-trace-api" % "0.80.0"
    )
  )

lazy val log = crossProject(JSPlatform, JVMPlatform)
  .in(file("modules/log"))
  .enablePlugins(AutomateHeaderPlugin)
  .settings(commonSettings)
  .settings(crossProjectSettings)
  .settings(
    name        := "natchez-log",
    description := "Logging bindings for Natchez, using log4cats.",
    libraryDependencies ++= Seq(
      "io.circe"          %%% "circe-core"      % "0.14.1",
      "org.typelevel"     %%% "log4cats-core"   % "2.1.1",
      "io.github.cquiroz" %%% "scala-java-time" % "2.3.0" % Test,
    )
  )
lazy val logJVM = log.jvm.dependsOn(coreJVM)
lazy val logJS = log.js.dependsOn(coreJS)
  .settings(
    Test / scalaJSStage := FastOptStage,
    jsEnv := new org.scalajs.jsenv.nodejs.NodeJSEnv(),
    scalaJSLinkerConfig ~= (_.withModuleKind(ModuleKind.CommonJSModule)),
  )

lazy val newrelic = project
  .in(file("modules/newrelic"))
  .dependsOn(coreJVM)
  .enablePlugins(AutomateHeaderPlugin)
  .settings(commonSettings)
  .settings(
    name        := "newrelic",
    description := "Newrelic bindings for Natchez.",
    libraryDependencies ++= Seq(
      "io.circe"               %% "circe-core"              % "0.14.1",
      "org.scala-lang.modules" %% "scala-collection-compat" % collectionCompatVersion,
      "com.newrelic.telemetry" % "telemetry"                % "0.10.0",
      "com.newrelic.telemetry" % "telemetry-core"           % "0.12.0",
      "com.newrelic.telemetry" % "telemetry-http-okhttp"    % "0.12.0"
    )
  )

lazy val mtl = crossProject(JSPlatform, JVMPlatform)
  .in(file("modules/mtl"))
  .enablePlugins(AutomateHeaderPlugin)
  .settings(commonSettings)
  .settings(
    name        := "natchez-mtl",
    description := "cats-mtl bindings for Natchez.",
    libraryDependencies ++= Seq(
      "org.typelevel"          %%% "cats-mtl"    % "1.2.1",
    )
  )

lazy val mtlJVM = mtl.jvm.dependsOn(coreJVM)
lazy val mtlJS = mtl.js.dependsOn(coreJS)
  .settings(
    Test / scalaJSStage := FastOptStage,
    jsEnv := new org.scalajs.jsenv.nodejs.NodeJSEnv(),
    scalaJSLinkerConfig ~= (_.withModuleKind(ModuleKind.CommonJSModule)),
  )

lazy val noop = crossProject(JSPlatform, JVMPlatform)
  .in(file("modules/noop"))
  .dependsOn(core)
  .enablePlugins(AutomateHeaderPlugin)
  .settings(commonSettings)
  .settings(
    name        := "natchez-noop",
    description := "No-Op Open Tracing implementation",
    libraryDependencies ++= Seq()
    )
  .jsSettings(
    Test / scalaJSStage := FastOptStage,
    jsEnv := new org.scalajs.jsenv.nodejs.NodeJSEnv(),
    scalaJSLinkerConfig ~= (_.withModuleKind(ModuleKind.CommonJSModule)),
  )

lazy val xray = crossProject(JSPlatform, JVMPlatform)
  .in(file("modules/xray"))
  .dependsOn(core)
  .enablePlugins(AutomateHeaderPlugin)
  .settings(commonSettings)
  .settings(crossProjectSettings)
  .settings(
    name        := "natchez-xray",
    description := "AWS X-Ray bindings implementation",
    libraryDependencies ++= Seq(
      "io.circe"          %%% "circe-core"      % "0.14.1",
      "co.fs2"            %%% "fs2-io"          % "3.2.2",
      "com.comcast"       %%% "ip4s-core"       % "3.1.1",
      "org.scodec"        %%% "scodec-bits"     % "1.1.29"
    )
  )
  .jsSettings(
    Test / scalaJSStage := FastOptStage,
    jsEnv := new org.scalajs.jsenv.nodejs.NodeJSEnv(),
    scalaJSLinkerConfig ~= (_.withModuleKind(ModuleKind.CommonJSModule)),
  )

lazy val mock = project
  .in(file("modules/mock"))
  .dependsOn(coreJVM)
  .enablePlugins(AutomateHeaderPlugin)
  .settings(commonSettings)
  .settings(
    name        := "natchez-mock",
    description := "Mock Open Tracing implementation",
    libraryDependencies ++= Seq(
      "io.opentracing" % "opentracing-mock" % "0.33.0",
      "org.scala-lang.modules" %% "scala-collection-compat" % collectionCompatVersion
    ))


lazy val examples = project
  .in(file("modules/examples"))
  .dependsOn(coreJVM, jaeger, honeycomb, lightstepHttp, datadog, newrelic, logJVM)
  .enablePlugins(AutomateHeaderPlugin)
  .settings(commonSettings)
  .settings(
    publish / skip       := true,
    name                 := "natchez-examples",
    description          := "Example programs for Natchez.",
    scalacOptions        -= "-Xfatal-warnings",
    libraryDependencies ++= Seq(
      "org.typelevel"     %% "log4cats-slf4j" % "2.1.1",
      "org.slf4j"         %  "slf4j-simple"   % "1.7.32",
      "eu.timepit"        %% "refined"        % "0.9.27",
      "is.cir"            %% "ciris"          % "2.0.1"
    )
  )

// lazy val logOdin = project
//   .in(file("modules/log-odin"))
//   .dependsOn(coreJVM)
//   .enablePlugins(AutomateHeaderPlugin)
//   .settings(commonSettings)
//   .settings(
//     publish / skip := scalaVersion.value.startsWith("3."),
//     name        := "natchez-log-odin",
//     description := "Logging bindings for Natchez, using Odin.",
//     libraryDependencies ++= Seq(
//       "io.circe"              %% "circe-core" % "0.14.0",
//       "com.github.valskalla"  %% "odin-core"  % "0.9.1",
//       "com.github.valskalla"  %% "odin-json"  % "0.9.1"
//     ).filterNot(_ => scalaVersion.value.startsWith("3."))
//   )

lazy val docs = project
  .in(file("modules/docs"))
  .dependsOn(mtlJVM, honeycomb, datadog, jaeger, logJVM)
  .enablePlugins(AutomateHeaderPlugin)
  .enablePlugins(ParadoxPlugin)
  .enablePlugins(ParadoxSitePlugin)
  .enablePlugins(GhpagesPlugin)
  .enablePlugins(MdocPlugin)
  .settings(commonSettings)
  .settings(
    scalacOptions      := Nil,
    git.remoteRepo     := "git@github.com:tpolecat/natchez.git",
    ghpagesNoJekyll    := true,
    publish / skip     := true,
    paradoxTheme       := Some(builtinParadoxTheme("generic")),
    version            := version.value.takeWhile(_ != '+'), // strip off the +3-f22dca22+20191110-1520-SNAPSHOT business
    paradoxProperties ++= Map(
      "scala-versions"            -> (coreJVM / crossScalaVersions).value.map(CrossVersion.partialVersion).flatten.distinct.map { case (a, b) => s"$a.$b"} .mkString("/"),
      "org"                       -> organization.value,
      "scala.binary.version"      -> s"2.${CrossVersion.partialVersion(scalaVersion.value).get._2}",
      "core-dep"                  -> s"${(coreJVM / name).value}_2.${CrossVersion.partialVersion(scalaVersion.value).get._2}",
      "version"                   -> version.value,
      "scaladoc.natchez.base_url" -> s"https://static.javadoc.io/org.tpolecat/natchez-core_2.13/${version.value}",
    ),
    mdocIn := (baseDirectory.value) / "src" / "main" / "paradox",
    Compile / paradox / sourceDirectory := mdocOut.value,
    makeSite := makeSite.dependsOn(mdoc.toTask("")).value,
    mdocExtraArguments := Seq("--no-link-hygiene"), // paradox handles this
    libraryDependencies ++= Seq(
      "org.http4s"    %% "http4s-dsl"     % "0.23.0-M1",
      "org.http4s"    %% "http4s-client"  % "0.23.0-M1",
      "org.typelevel" %% "log4cats-slf4j" % "2.1.1",
      "org.slf4j"     %  "slf4j-simple"   % "1.7.32",
    )
  )<|MERGE_RESOLUTION|>--- conflicted
+++ resolved
@@ -1,11 +1,6 @@
 val scala212Version        = "2.12.12"
-<<<<<<< HEAD
-val scala213Version        = "2.13.7"
-val scala30Version         = "3.0.2"
-=======
 val scala213Version        = "2.13.5"
 val scala30Version         = "3.1.0"
->>>>>>> 48bf225b
 
 val collectionCompatVersion = "2.4.4"
 

val scala212Version        = "2.12.12"
val scala213Version        = "2.13.5"
val scala30Version         = "3.1.0"

val collectionCompatVersion = "2.4.4"

val catsVersion = "2.6.1"
val catsEffectVersion = "3.1.1"

// We do `evictionCheck` in CI and don't sweat the Java deps for now.
inThisBuild(Seq(
  evictionRules ++= Seq(
    "io.netty"               % "*" % "always",
    "io.grpc"                % "*" % "always",
    "com.github.jnr"         % "*" % "always",
    "com.google.guava"       % "*" % "always",
    "io.opentracing"         % "*" % "always",
    "io.opentracing.contrib" % "*" % "always",
    "com.squareup.okhttp3"   % "*" % "always",
    "com.squareup.okio"      % "*" % "always",
    "com.newrelic.telemetry" % "*" % "always",
    "org.typelevel"          % "*" % "semver-spec",
    "org.scala-js"           % "*" % "semver-spec",
    "org.jctools"            % "*" % "always",
    "org.jetbrains"          % "*" % "always",
    "org.jboss.logging"      % "*" % "always",
    "org.jboss.threads"      % "*" % "always",
    "org.wildfly.common"     % "*" % "always",
    "org.jboss.xnio"         % "*" % "always",
    "com.lihaoyi"            % "*" % "always",
  )
))

// Global Settings
lazy val commonSettings = Seq(

  // Publishing
  organization := "org.tpolecat",
  licenses    ++= Seq(("MIT", url("http://opensource.org/licenses/MIT"))),
  homepage     := Some(url("https://github.com/tpolecat/natchez")),
  developers   := List(
    Developer("tpolecat", "Rob Norris", "rob_norris@mac.com", url("http://www.tpolecat.org"))
  ),

  // Headers
  headerMappings := headerMappings.value + (HeaderFileType.scala -> HeaderCommentStyle.cppStyleLineComment),
  headerLicense  := Some(HeaderLicense.Custom(
    """|Copyright (c) 2019-2020 by Rob Norris and Contributors
       |This software is licensed under the MIT License (MIT).
       |For more information see LICENSE or https://opensource.org/licenses/MIT
       |""".stripMargin
    )
  ),

  // Testing
  libraryDependencies ++= Seq(
    "org.scalameta" %%% "munit"               % "0.7.26" % Test,
    "org.typelevel" %%% "munit-cats-effect-3" % "1.0.3"  % Test,
  ),
  testFrameworks += new TestFramework("munit.Framework"),

  // Compilation
  scalaVersion       := scala213Version,
  crossScalaVersions := Seq(scala212Version, scala213Version, scala30Version),
  Compile / console / scalacOptions --= Seq("-Xfatal-warnings", "-Ywarn-unused:imports"),
  Compile / doc     / scalacOptions --= Seq("-Xfatal-warnings"),
  Compile / doc     / scalacOptions ++= Seq(
    "-groups",
    "-sourcepath", (LocalRootProject / baseDirectory).value.getAbsolutePath,
    "-doc-source-url", "https://github.com/tpolecat/natchez/blob/v" + version.value + "€{FILE_PATH}.scala"
  ),
  libraryDependencies ++= Seq(
    compilerPlugin("org.typelevel" %% "kind-projector" % "0.11.3" cross CrossVersion.full),
  ).filterNot(_ => scalaVersion.value.startsWith("3.")),

  // dottydoc really doesn't work at all right now
  Compile / doc / sources := {
    val old = (Compile / doc / sources).value
    if (scalaVersion.value.startsWith("3."))
      Seq()
    else
      old
  },

)

// root project
commonSettings
publish / skip := true

lazy val crossProjectSettings = Seq(
  Compile / unmanagedSourceDirectories ++= {
    val major = if (scalaVersion.value.startsWith("3.")) "-3" else "-2"
    List(CrossType.Pure, CrossType.Full).flatMap(
      _.sharedSrcDir(baseDirectory.value, "main").toList.map(f => file(f.getPath + major)))
  },

  Test / unmanagedSourceDirectories ++= {
    val major = if (scalaVersion.value.startsWith("3.")) "-3" else "-2"
    List(CrossType.Pure, CrossType.Full).flatMap(
      _.sharedSrcDir(baseDirectory.value, "test").toList.map(f => file(f.getPath + major)))
  },
)

lazy val core = crossProject(JSPlatform, JVMPlatform)
  .in(file("modules/core"))
  .enablePlugins(AutomateHeaderPlugin)
  .settings(commonSettings)
  .settings(crossProjectSettings)
  .settings(
    name        := "natchez-core",
    description := "Tagless, non-blocking OpenTracing implementation for Scala.",
    libraryDependencies ++= Seq(
      "org.typelevel" %%% "cats-core"   % catsVersion,
      "org.typelevel" %%% "cats-effect-kernel" % catsEffectVersion,
      "org.typelevel" %%% "cats-effect" % catsEffectVersion,
    )
  )

lazy val coreJVM = core.jvm
lazy val coreJS = core.js
  .settings(
    Test / scalaJSStage := FastOptStage,
    jsEnv := new org.scalajs.jsenv.nodejs.NodeJSEnv(),
    scalaJSLinkerConfig ~= (_.withModuleKind(ModuleKind.CommonJSModule)),
  )

lazy val jaeger = project
  .in(file("modules/jaeger"))
  .dependsOn(coreJVM, opentracing)
  .enablePlugins(AutomateHeaderPlugin)
  .settings(commonSettings)
  .settings(
    name        := "natchez-jaeger",
    description := "Jaeger support for Natchez.",
    libraryDependencies ++= Seq(
      "org.scala-lang.modules" %% "scala-collection-compat" % collectionCompatVersion,
      "io.jaegertracing"        % "jaeger-client"           % "1.6.0",
    )
  )

lazy val honeycomb = project
  .in(file("modules/honeycomb"))
  .dependsOn(coreJVM)
  .enablePlugins(AutomateHeaderPlugin)
  .settings(commonSettings)
  .settings(
    name        := "natchez-honeycomb",
    description := "Honeycomb support for Natchez.",
    libraryDependencies ++= Seq(
      "org.scala-lang.modules" %% "scala-collection-compat" % collectionCompatVersion,
      "io.honeycomb.libhoney"   % "libhoney-java"           % "1.3.1"
    )
  )

lazy val opencensus = project
  .in(file("modules/opencensus"))
  .dependsOn(coreJVM)
  .enablePlugins(AutomateHeaderPlugin)
  .settings(commonSettings)
  .settings(
    name        := "natchez-opencensus",
    description := "Opencensus support for Natchez.",
    libraryDependencies ++= Seq(
      "io.opencensus" % "opencensus-exporter-trace-ocagent" % "0.28.3"
    )
  )

lazy val lightstep = project
  .in(file("modules/lightstep"))
  .dependsOn(coreJVM, opentracing)
  .enablePlugins(AutomateHeaderPlugin)
  .settings(commonSettings)
  .settings(
    name           := "natchez-lightstep",
    description    := "Lightstep support for Natchez.",
    libraryDependencies ++= Seq(
      "org.scala-lang.modules" %% "scala-collection-compat" % collectionCompatVersion,
      "com.lightstep.tracer"    % "lightstep-tracer-jre"    % "0.30.5"
    )
  )

lazy val lightstepGrpc = project
  .in(file("modules/lightstep-grpc"))
  .dependsOn(lightstep)
  .enablePlugins(AutomateHeaderPlugin)
  .settings(commonSettings)
  .settings(
    name        := "natchez-lightstep-grpc",
    description := "Lightstep gRPC bindings for Natchez.",
    libraryDependencies ++= Seq(
      "com.lightstep.tracer" % "tracer-grpc"                     % "0.30.3",
      "io.grpc"              % "grpc-netty"                      % "1.38.1",
      "io.netty"             % "netty-tcnative-boringssl-static" % "2.0.39.Final"
    )
  )

lazy val lightstepHttp = project
  .in(file("modules/lightstep-http"))
  .dependsOn(lightstep)
  .enablePlugins(AutomateHeaderPlugin)
  .settings(commonSettings)
  .settings(
    name        := "natchez-lightstep-http",
    description := "Lightstep HTTP bindings for Natchez.",
    libraryDependencies ++= Seq(
      "com.lightstep.tracer" % "tracer-okhttp" % "0.30.3"
    )
  )

lazy val opentracing = project
  .in(file("modules/opentracing"))
  .dependsOn(coreJVM)
  .enablePlugins(AutomateHeaderPlugin)
  .settings(commonSettings)
  .settings(
    name        := "natchez-opentracing",
    description := "Base OpenTracing Utilities for Natchez",
    libraryDependencies ++= Seq(
      "org.scala-lang.modules" %% "scala-collection-compat" % collectionCompatVersion,
      "io.opentracing" % "opentracing-api" % "0.33.0" % "provided",
      "io.opentracing" % "opentracing-util" % "0.33.0" % "provided"
    )
  )


lazy val datadog = project
  .in(file("modules/datadog"))
  .dependsOn(coreJVM, opentracing)
  .enablePlugins(AutomateHeaderPlugin)
  .settings(commonSettings)
  .settings(
    name        := "natchez-datadog",
    description := "Datadog bindings for Natchez.",
    libraryDependencies ++= Seq(
      "org.scala-lang.modules" %% "scala-collection-compat" % collectionCompatVersion,
      "com.datadoghq" % "dd-trace-ot"  % "0.80.0",
      "com.datadoghq" % "dd-trace-api" % "0.80.0"
    )
  )

lazy val log = crossProject(JSPlatform, JVMPlatform)
  .in(file("modules/log"))
  .enablePlugins(AutomateHeaderPlugin)
  .settings(commonSettings)
  .settings(crossProjectSettings)
  .settings(
    name        := "natchez-log",
    description := "Logging bindings for Natchez, using log4cats.",
    libraryDependencies ++= Seq(
      "io.circe"          %%% "circe-core"      % "0.14.1",
      "org.typelevel"     %%% "log4cats-core"   % "2.1.1",
      "io.github.cquiroz" %%% "scala-java-time" % "2.3.0" % Test,
    )
  )
lazy val logJVM = log.jvm.dependsOn(coreJVM)
lazy val logJS = log.js.dependsOn(coreJS)
  .settings(
    Test / scalaJSStage := FastOptStage,
    jsEnv := new org.scalajs.jsenv.nodejs.NodeJSEnv(),
    scalaJSLinkerConfig ~= (_.withModuleKind(ModuleKind.CommonJSModule)),
  )

lazy val newrelic = project
  .in(file("modules/newrelic"))
  .dependsOn(coreJVM)
  .enablePlugins(AutomateHeaderPlugin)
  .settings(commonSettings)
  .settings(
    name        := "newrelic",
    description := "Newrelic bindings for Natchez.",
    libraryDependencies ++= Seq(
      "io.circe"               %% "circe-core"              % "0.14.1",
      "org.scala-lang.modules" %% "scala-collection-compat" % collectionCompatVersion,
      "com.newrelic.telemetry" % "telemetry"                % "0.10.0",
      "com.newrelic.telemetry" % "telemetry-core"           % "0.12.0",
      "com.newrelic.telemetry" % "telemetry-http-okhttp"    % "0.12.0"
    )
  )

lazy val mtl = crossProject(JSPlatform, JVMPlatform)
  .in(file("modules/mtl"))
  .enablePlugins(AutomateHeaderPlugin)
  .settings(commonSettings)
  .settings(
    name        := "natchez-mtl",
    description := "cats-mtl bindings for Natchez.",
    libraryDependencies ++= Seq(
      "org.typelevel"          %%% "cats-mtl"    % "1.2.1",
    )
  )

lazy val mtlJVM = mtl.jvm.dependsOn(coreJVM)
lazy val mtlJS = mtl.js.dependsOn(coreJS)
  .settings(
    Test / scalaJSStage := FastOptStage,
    jsEnv := new org.scalajs.jsenv.nodejs.NodeJSEnv(),
    scalaJSLinkerConfig ~= (_.withModuleKind(ModuleKind.CommonJSModule)),
  )

lazy val noop = crossProject(JSPlatform, JVMPlatform)
  .in(file("modules/noop"))
  .dependsOn(core)
  .enablePlugins(AutomateHeaderPlugin)
  .settings(commonSettings)
  .settings(
    name        := "natchez-noop",
    description := "No-Op Open Tracing implementation",
    libraryDependencies ++= Seq()
    )
  .jsSettings(
    Test / scalaJSStage := FastOptStage,
    jsEnv := new org.scalajs.jsenv.nodejs.NodeJSEnv(),
    scalaJSLinkerConfig ~= (_.withModuleKind(ModuleKind.CommonJSModule)),
  )

lazy val xray = crossProject(JSPlatform, JVMPlatform)
  .in(file("modules/xray"))
  .dependsOn(core)
  .enablePlugins(AutomateHeaderPlugin)
  .settings(commonSettings)
  .settings(crossProjectSettings)
  .settings(
    name        := "natchez-xray",
    description := "AWS X-Ray bindings implementation",
    libraryDependencies ++= Seq(
      "io.circe"          %%% "circe-core"      % "0.14.1",
      "co.fs2"            %%% "fs2-io"          % "3.2.2",
<<<<<<< HEAD
      "com.comcast"       %%% "ip4s-core"       % "3.1.2",
      "org.scodec"        %%% "scodec-bits"     % "1.1.29"
=======
      "com.comcast"       %%% "ip4s-core"       % "3.1.1",
      "org.scodec"        %%% "scodec-bits"     % "1.1.30"
>>>>>>> d92dc55b
    )
  )
  .jsSettings(
    Test / scalaJSStage := FastOptStage,
    jsEnv := new org.scalajs.jsenv.nodejs.NodeJSEnv(),
    scalaJSLinkerConfig ~= (_.withModuleKind(ModuleKind.CommonJSModule)),
  )

lazy val mock = project
  .in(file("modules/mock"))
  .dependsOn(coreJVM)
  .enablePlugins(AutomateHeaderPlugin)
  .settings(commonSettings)
  .settings(
    name        := "natchez-mock",
    description := "Mock Open Tracing implementation",
    libraryDependencies ++= Seq(
      "io.opentracing" % "opentracing-mock" % "0.33.0",
      "org.scala-lang.modules" %% "scala-collection-compat" % collectionCompatVersion
    ))


lazy val examples = project
  .in(file("modules/examples"))
  .dependsOn(coreJVM, jaeger, honeycomb, lightstepHttp, datadog, newrelic, logJVM)
  .enablePlugins(AutomateHeaderPlugin)
  .settings(commonSettings)
  .settings(
    publish / skip       := true,
    name                 := "natchez-examples",
    description          := "Example programs for Natchez.",
    scalacOptions        -= "-Xfatal-warnings",
    libraryDependencies ++= Seq(
      "org.typelevel"     %% "log4cats-slf4j" % "2.1.1",
      "org.slf4j"         %  "slf4j-simple"   % "1.7.32",
      "eu.timepit"        %% "refined"        % "0.9.27",
      "is.cir"            %% "ciris"          % "2.0.1"
    )
  )

// lazy val logOdin = project
//   .in(file("modules/log-odin"))
//   .dependsOn(coreJVM)
//   .enablePlugins(AutomateHeaderPlugin)
//   .settings(commonSettings)
//   .settings(
//     publish / skip := scalaVersion.value.startsWith("3."),
//     name        := "natchez-log-odin",
//     description := "Logging bindings for Natchez, using Odin.",
//     libraryDependencies ++= Seq(
//       "io.circe"              %% "circe-core" % "0.14.0",
//       "com.github.valskalla"  %% "odin-core"  % "0.9.1",
//       "com.github.valskalla"  %% "odin-json"  % "0.9.1"
//     ).filterNot(_ => scalaVersion.value.startsWith("3."))
//   )

lazy val docs = project
  .in(file("modules/docs"))
  .dependsOn(mtlJVM, honeycomb, datadog, jaeger, logJVM)
  .enablePlugins(AutomateHeaderPlugin)
  .enablePlugins(ParadoxPlugin)
  .enablePlugins(ParadoxSitePlugin)
  .enablePlugins(GhpagesPlugin)
  .enablePlugins(MdocPlugin)
  .settings(commonSettings)
  .settings(
    scalacOptions      := Nil,
    git.remoteRepo     := "git@github.com:tpolecat/natchez.git",
    ghpagesNoJekyll    := true,
    publish / skip     := true,
    paradoxTheme       := Some(builtinParadoxTheme("generic")),
    version            := version.value.takeWhile(_ != '+'), // strip off the +3-f22dca22+20191110-1520-SNAPSHOT business
    paradoxProperties ++= Map(
      "scala-versions"            -> (coreJVM / crossScalaVersions).value.map(CrossVersion.partialVersion).flatten.distinct.map { case (a, b) => s"$a.$b"} .mkString("/"),
      "org"                       -> organization.value,
      "scala.binary.version"      -> s"2.${CrossVersion.partialVersion(scalaVersion.value).get._2}",
      "core-dep"                  -> s"${(coreJVM / name).value}_2.${CrossVersion.partialVersion(scalaVersion.value).get._2}",
      "version"                   -> version.value,
      "scaladoc.natchez.base_url" -> s"https://static.javadoc.io/org.tpolecat/natchez-core_2.13/${version.value}",
    ),
    mdocIn := (baseDirectory.value) / "src" / "main" / "paradox",
    Compile / paradox / sourceDirectory := mdocOut.value,
    makeSite := makeSite.dependsOn(mdoc.toTask("")).value,
    mdocExtraArguments := Seq("--no-link-hygiene"), // paradox handles this
    libraryDependencies ++= Seq(
      "org.http4s"    %% "http4s-dsl"     % "0.23.0-M1",
      "org.http4s"    %% "http4s-client"  % "0.23.0-M1",
      "org.typelevel" %% "log4cats-slf4j" % "2.1.1",
      "org.slf4j"     %  "slf4j-simple"   % "1.7.32",
    )
  )<|MERGE_RESOLUTION|>--- conflicted
+++ resolved
@@ -326,13 +326,8 @@
     libraryDependencies ++= Seq(
       "io.circe"          %%% "circe-core"      % "0.14.1",
       "co.fs2"            %%% "fs2-io"          % "3.2.2",
-<<<<<<< HEAD
-      "com.comcast"       %%% "ip4s-core"       % "3.1.2",
-      "org.scodec"        %%% "scodec-bits"     % "1.1.29"
-=======
       "com.comcast"       %%% "ip4s-core"       % "3.1.1",
       "org.scodec"        %%% "scodec-bits"     % "1.1.30"
->>>>>>> d92dc55b
     )
   )
   .jsSettings(

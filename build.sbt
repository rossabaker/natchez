--- conflicted
+++ resolved
@@ -55,12 +55,8 @@
   // Testing
   libraryDependencies ++= Seq(
     "org.scalameta" %%% "munit"               % "0.7.29" % Test,
-<<<<<<< HEAD
     "org.scalameta" %%% "munit-scalacheck"    % "0.7.29" % Test,
-    "org.typelevel" %%% "munit-cats-effect-3" % "1.0.3"  % Test,
-=======
     "org.typelevel" %%% "munit-cats-effect-3" % "1.0.7"  % Test,
->>>>>>> ae1747b4
   ),
   testFrameworks += new TestFramework("munit.Framework"),
 

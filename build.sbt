--- conflicted
+++ resolved
@@ -130,13 +130,8 @@
     name        := "natchez-lightstep-grpc",
     description := "Lightstep gRPC bindings for Natchez.",
     libraryDependencies ++= Seq(
-<<<<<<< HEAD
-      "com.lightstep.tracer" % "tracer-grpc"                     % "0.20.0",
-      "io.grpc"              % "grpc-netty"                      % "1.27.2",
-=======
       "com.lightstep.tracer" % "tracer-grpc"                     % "0.19.3",
       "io.grpc"              % "grpc-netty"                      % "1.28.0",
->>>>>>> 1ad83a73
       "io.netty"             % "netty-tcnative-boringssl-static" % "2.0.29.Final"
     )
   )

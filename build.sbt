val scala212Version        = "2.12.15"
val scala213Version        = "2.13.7"
val scala30Version         = "3.1.0"

val collectionCompatVersion = "2.6.0"

val catsVersion = "2.6.1"
val catsEffectVersion = "3.1.1"

// We do `evictionCheck` in CI and don't sweat the Java deps for now.
inThisBuild(Seq(
  evictionRules ++= Seq(
    "io.netty"               % "*" % "always",
    "io.grpc"                % "*" % "always",
    "com.github.jnr"         % "*" % "always",
    "com.google.guava"       % "*" % "always",
    "io.opentracing"         % "*" % "always",
    "io.opentracing.contrib" % "*" % "always",
    "com.squareup.okhttp3"   % "*" % "always",
    "com.squareup.okio"      % "*" % "always",
    "com.newrelic.telemetry" % "*" % "always",
    "org.typelevel"          % "*" % "semver-spec",
    "org.scala-js"           % "*" % "semver-spec",
    "org.jctools"            % "*" % "always",
    "org.jetbrains"          % "*" % "always",
    "org.jboss.logging"      % "*" % "always",
    "org.jboss.threads"      % "*" % "always",
    "org.wildfly.common"     % "*" % "always",
    "org.jboss.xnio"         % "*" % "always",
    "com.lihaoyi"            % "*" % "always",
  )
))

// Global Settings
lazy val commonSettings = Seq(

  // Publishing
  organization := "org.tpolecat",
  licenses    ++= Seq(("MIT", url("http://opensource.org/licenses/MIT"))),
  homepage     := Some(url("https://github.com/tpolecat/natchez")),
  developers   := List(
    Developer("tpolecat", "Rob Norris", "rob_norris@mac.com", url("http://www.tpolecat.org"))
  ),

  // Headers
  headerMappings := headerMappings.value + (HeaderFileType.scala -> HeaderCommentStyle.cppStyleLineComment),
  headerLicense  := Some(HeaderLicense.Custom(
    """|Copyright (c) 2019-2020 by Rob Norris and Contributors
       |This software is licensed under the MIT License (MIT).
       |For more information see LICENSE or https://opensource.org/licenses/MIT
       |""".stripMargin
    )
  ),

  // Testing
  libraryDependencies ++= Seq(
    "org.scalameta" %%% "munit"               % "0.7.29" % Test,
    "org.scalameta" %%% "munit-scalacheck"    % "0.7.29" % Test,
    "org.typelevel" %%% "munit-cats-effect-3" % "1.0.7"  % Test,
  ),
  testFrameworks += new TestFramework("munit.Framework"),

  // Compilation
  scalaVersion       := scala213Version,
  crossScalaVersions := Seq(scala212Version, scala213Version, scala30Version),
  Compile / console / scalacOptions --= Seq("-Xfatal-warnings", "-Ywarn-unused:imports"),
  Compile / doc     / scalacOptions --= Seq("-Xfatal-warnings"),
  Compile / doc     / scalacOptions ++= Seq(
    "-groups",
    "-sourcepath", (LocalRootProject / baseDirectory).value.getAbsolutePath,
    "-doc-source-url", "https://github.com/tpolecat/natchez/blob/v" + version.value + "€{FILE_PATH}.scala"
  ),
  libraryDependencies ++= Seq(
    compilerPlugin("org.typelevel" %% "kind-projector" % "0.13.2" cross CrossVersion.full),
  ).filterNot(_ => scalaVersion.value.startsWith("3.")),

  // dottydoc really doesn't work at all right now
  Compile / doc / sources := {
    val old = (Compile / doc / sources).value
    if (scalaVersion.value.startsWith("3."))
      Seq()
    else
      old
  },

)

// root project
commonSettings
publish / skip := true

lazy val crossProjectSettings = Seq(
  Compile / unmanagedSourceDirectories ++= {
    val major = if (scalaVersion.value.startsWith("3.")) "-3" else "-2"
    List(CrossType.Pure, CrossType.Full).flatMap(
      _.sharedSrcDir(baseDirectory.value, "main").toList.map(f => file(f.getPath + major)))
  },

  Test / unmanagedSourceDirectories ++= {
    val major = if (scalaVersion.value.startsWith("3.")) "-3" else "-2"
    List(CrossType.Pure, CrossType.Full).flatMap(
      _.sharedSrcDir(baseDirectory.value, "test").toList.map(f => file(f.getPath + major)))
  },
)

lazy val core = crossProject(JSPlatform, JVMPlatform)
  .in(file("modules/core"))
  .enablePlugins(AutomateHeaderPlugin)
  .settings(commonSettings)
  .settings(crossProjectSettings)
  .settings(
    name        := "natchez-core",
    description := "Tagless, non-blocking OpenTracing implementation for Scala.",
    libraryDependencies ++= Seq(
      "org.typelevel" %%% "cats-core"   % catsVersion,
      "org.typelevel" %%% "cats-effect-kernel" % catsEffectVersion,
      "org.typelevel" %%% "cats-effect" % catsEffectVersion,
    )
  )

lazy val coreJVM = core.jvm
lazy val coreJS = core.js
  .settings(
    Test / scalaJSStage := FastOptStage,
    jsEnv := new org.scalajs.jsenv.nodejs.NodeJSEnv(),
    scalaJSLinkerConfig ~= (_.withModuleKind(ModuleKind.CommonJSModule)),
  )

lazy val jaeger = project
  .in(file("modules/jaeger"))
  .dependsOn(coreJVM, opentracing)
  .enablePlugins(AutomateHeaderPlugin)
  .settings(commonSettings)
  .settings(
    name        := "natchez-jaeger",
    description := "Jaeger support for Natchez.",
    libraryDependencies ++= Seq(
      "org.scala-lang.modules" %% "scala-collection-compat" % collectionCompatVersion,
      "io.jaegertracing"        % "jaeger-client"           % "1.6.0",
    )
  )

lazy val honeycomb = project
  .in(file("modules/honeycomb"))
  .dependsOn(coreJVM)
  .enablePlugins(AutomateHeaderPlugin)
  .settings(commonSettings)
  .settings(
    name        := "natchez-honeycomb",
    description := "Honeycomb support for Natchez.",
    libraryDependencies ++= Seq(
      "org.scala-lang.modules" %% "scala-collection-compat" % collectionCompatVersion,
      "io.honeycomb.libhoney"   % "libhoney-java"           % "1.3.2"
    )
  )

lazy val opencensus = project
  .in(file("modules/opencensus"))
  .dependsOn(coreJVM)
  .enablePlugins(AutomateHeaderPlugin)
  .settings(commonSettings)
  .settings(
    name        := "natchez-opencensus",
    description := "Opencensus support for Natchez.",
    libraryDependencies ++= Seq(
      "io.opencensus" % "opencensus-exporter-trace-ocagent" % "0.28.3"
    )
  )

lazy val lightstep = project
  .in(file("modules/lightstep"))
  .dependsOn(coreJVM, opentracing)
  .enablePlugins(AutomateHeaderPlugin)
  .settings(commonSettings)
  .settings(
    name           := "natchez-lightstep",
    description    := "Lightstep support for Natchez.",
    libraryDependencies ++= Seq(
      "org.scala-lang.modules" %% "scala-collection-compat" % collectionCompatVersion,
      "com.lightstep.tracer"    % "lightstep-tracer-jre"    % "0.30.5"
    )
  )

lazy val lightstepGrpc = project
  .in(file("modules/lightstep-grpc"))
  .dependsOn(lightstep)
  .enablePlugins(AutomateHeaderPlugin)
  .settings(commonSettings)
  .settings(
    name        := "natchez-lightstep-grpc",
    description := "Lightstep gRPC bindings for Natchez.",
    libraryDependencies ++= Seq(
      "com.lightstep.tracer" % "tracer-grpc"                     % "0.30.3",
<<<<<<< HEAD
      "io.grpc"              % "grpc-netty"                      % "1.42.1",
      "io.netty"             % "netty-tcnative-boringssl-static" % "2.0.39.Final"
=======
      "io.grpc"              % "grpc-netty"                      % "1.38.1",
      "io.netty"             % "netty-tcnative-boringssl-static" % "2.0.46.Final"
>>>>>>> 400a17f4
    )
  )

lazy val lightstepHttp = project
  .in(file("modules/lightstep-http"))
  .dependsOn(lightstep)
  .enablePlugins(AutomateHeaderPlugin)
  .settings(commonSettings)
  .settings(
    name        := "natchez-lightstep-http",
    description := "Lightstep HTTP bindings for Natchez.",
    libraryDependencies ++= Seq(
      "com.lightstep.tracer" % "tracer-okhttp" % "0.30.3"
    )
  )

lazy val opentracing = project
  .in(file("modules/opentracing"))
  .dependsOn(coreJVM)
  .enablePlugins(AutomateHeaderPlugin)
  .settings(commonSettings)
  .settings(
    name        := "natchez-opentracing",
    description := "Base OpenTracing Utilities for Natchez",
    libraryDependencies ++= Seq(
      "org.scala-lang.modules" %% "scala-collection-compat" % collectionCompatVersion,
      "io.opentracing" % "opentracing-api" % "0.33.0" % "provided",
      "io.opentracing" % "opentracing-util" % "0.33.0" % "provided"
    )
  )


lazy val datadog = project
  .in(file("modules/datadog"))
  .dependsOn(coreJVM, opentracing)
  .enablePlugins(AutomateHeaderPlugin)
  .settings(commonSettings)
  .settings(
    name        := "natchez-datadog",
    description := "Datadog bindings for Natchez.",
    libraryDependencies ++= Seq(
      "org.scala-lang.modules" %% "scala-collection-compat" % collectionCompatVersion,
      "com.datadoghq" % "dd-trace-ot"  % "0.80.0",
      "com.datadoghq" % "dd-trace-api" % "0.80.0"
    )
  )

lazy val log = crossProject(JSPlatform, JVMPlatform)
  .in(file("modules/log"))
  .enablePlugins(AutomateHeaderPlugin)
  .settings(commonSettings)
  .settings(crossProjectSettings)
  .settings(
    name        := "natchez-log",
    description := "Logging bindings for Natchez, using log4cats.",
    libraryDependencies ++= Seq(
      "io.circe"          %%% "circe-core"      % "0.14.1",
      "org.typelevel"     %%% "log4cats-core"   % "2.1.1",
      "io.github.cquiroz" %%% "scala-java-time" % "2.3.0" % Test,
    )
  )
lazy val logJVM = log.jvm.dependsOn(coreJVM)
lazy val logJS = log.js.dependsOn(coreJS)
  .settings(
    Test / scalaJSStage := FastOptStage,
    jsEnv := new org.scalajs.jsenv.nodejs.NodeJSEnv(),
    scalaJSLinkerConfig ~= (_.withModuleKind(ModuleKind.CommonJSModule)),
  )

lazy val newrelic = project
  .in(file("modules/newrelic"))
  .dependsOn(coreJVM)
  .enablePlugins(AutomateHeaderPlugin)
  .settings(commonSettings)
  .settings(
    name        := "newrelic",
    description := "Newrelic bindings for Natchez.",
    libraryDependencies ++= Seq(
      "io.circe"               %% "circe-core"              % "0.14.1",
      "org.scala-lang.modules" %% "scala-collection-compat" % collectionCompatVersion,
      "com.newrelic.telemetry" % "telemetry"                % "0.10.0",
      "com.newrelic.telemetry" % "telemetry-core"           % "0.12.0",
      "com.newrelic.telemetry" % "telemetry-http-okhttp"    % "0.12.0"
    )
  )

lazy val mtl = crossProject(JSPlatform, JVMPlatform)
  .in(file("modules/mtl"))
  .enablePlugins(AutomateHeaderPlugin)
  .settings(commonSettings)
  .settings(
    name        := "natchez-mtl",
    description := "cats-mtl bindings for Natchez.",
    libraryDependencies ++= Seq(
      "org.typelevel"          %%% "cats-mtl"    % "1.2.1",
    )
  )

lazy val mtlJVM = mtl.jvm.dependsOn(coreJVM)
lazy val mtlJS = mtl.js.dependsOn(coreJS)
  .settings(
    Test / scalaJSStage := FastOptStage,
    jsEnv := new org.scalajs.jsenv.nodejs.NodeJSEnv(),
    scalaJSLinkerConfig ~= (_.withModuleKind(ModuleKind.CommonJSModule)),
  )

lazy val noop = crossProject(JSPlatform, JVMPlatform)
  .in(file("modules/noop"))
  .dependsOn(core)
  .enablePlugins(AutomateHeaderPlugin)
  .settings(commonSettings)
  .settings(
    name        := "natchez-noop",
    description := "No-Op Open Tracing implementation",
    libraryDependencies ++= Seq()
    )
  .jsSettings(
    Test / scalaJSStage := FastOptStage,
    jsEnv := new org.scalajs.jsenv.nodejs.NodeJSEnv(),
    scalaJSLinkerConfig ~= (_.withModuleKind(ModuleKind.CommonJSModule)),
  )

lazy val xray = crossProject(JSPlatform, JVMPlatform)
  .in(file("modules/xray"))
  .dependsOn(core)
  .enablePlugins(AutomateHeaderPlugin)
  .settings(commonSettings)
  .settings(crossProjectSettings)
  .settings(
    name        := "natchez-xray",
    description := "AWS X-Ray bindings implementation",
    libraryDependencies ++= Seq(
      "io.circe"          %%% "circe-core"      % "0.14.1",
      "co.fs2"            %%% "fs2-io"          % "3.2.3",
      "com.comcast"       %%% "ip4s-core"       % "3.1.2",
      "org.scodec"        %%% "scodec-bits"     % "1.1.30"
    )
  )
  .jsSettings(
    Test / scalaJSStage := FastOptStage,
    jsEnv := new org.scalajs.jsenv.nodejs.NodeJSEnv(),
    scalaJSLinkerConfig ~= (_.withModuleKind(ModuleKind.CommonJSModule)),
  )

lazy val mock = project
  .in(file("modules/mock"))
  .dependsOn(coreJVM)
  .enablePlugins(AutomateHeaderPlugin)
  .settings(commonSettings)
  .settings(
    name        := "natchez-mock",
    description := "Mock Open Tracing implementation",
    libraryDependencies ++= Seq(
      "io.opentracing" % "opentracing-mock" % "0.33.0",
      "org.scala-lang.modules" %% "scala-collection-compat" % collectionCompatVersion
    ))


lazy val examples = project
  .in(file("modules/examples"))
  .dependsOn(coreJVM, jaeger, honeycomb, lightstepHttp, datadog, newrelic, logJVM)
  .enablePlugins(AutomateHeaderPlugin)
  .settings(commonSettings)
  .settings(
    publish / skip       := true,
    name                 := "natchez-examples",
    description          := "Example programs for Natchez.",
    scalacOptions        -= "-Xfatal-warnings",
    libraryDependencies ++= Seq(
      "org.typelevel"     %% "log4cats-slf4j" % "2.1.1",
      "org.slf4j"         %  "slf4j-simple"   % "1.7.32",
      "eu.timepit"        %% "refined"        % "0.9.27",
      "is.cir"            %% "ciris"          % "2.0.1"
    )
  )

// lazy val logOdin = project
//   .in(file("modules/log-odin"))
//   .dependsOn(coreJVM)
//   .enablePlugins(AutomateHeaderPlugin)
//   .settings(commonSettings)
//   .settings(
//     publish / skip := scalaVersion.value.startsWith("3."),
//     name        := "natchez-log-odin",
//     description := "Logging bindings for Natchez, using Odin.",
//     libraryDependencies ++= Seq(
//       "io.circe"              %% "circe-core" % "0.14.0",
//       "com.github.valskalla"  %% "odin-core"  % "0.9.1",
//       "com.github.valskalla"  %% "odin-json"  % "0.9.1"
//     ).filterNot(_ => scalaVersion.value.startsWith("3."))
//   )

lazy val docs = project
  .in(file("modules/docs"))
  .dependsOn(mtlJVM, honeycomb, datadog, jaeger, logJVM)
  .enablePlugins(AutomateHeaderPlugin)
  .enablePlugins(ParadoxPlugin)
  .enablePlugins(ParadoxSitePlugin)
  .enablePlugins(GhpagesPlugin)
  .enablePlugins(MdocPlugin)
  .settings(commonSettings)
  .settings(
    scalacOptions      := Nil,
    git.remoteRepo     := "git@github.com:tpolecat/natchez.git",
    ghpagesNoJekyll    := true,
    publish / skip     := true,
    paradoxTheme       := Some(builtinParadoxTheme("generic")),
    version            := version.value.takeWhile(_ != '+'), // strip off the +3-f22dca22+20191110-1520-SNAPSHOT business
    paradoxProperties ++= Map(
      "scala-versions"            -> (coreJVM / crossScalaVersions).value.map(CrossVersion.partialVersion).flatten.distinct.map { case (a, b) => s"$a.$b"} .mkString("/"),
      "org"                       -> organization.value,
      "scala.binary.version"      -> s"2.${CrossVersion.partialVersion(scalaVersion.value).get._2}",
      "core-dep"                  -> s"${(coreJVM / name).value}_2.${CrossVersion.partialVersion(scalaVersion.value).get._2}",
      "version"                   -> version.value,
      "scaladoc.natchez.base_url" -> s"https://static.javadoc.io/org.tpolecat/natchez-core_2.13/${version.value}",
    ),
    mdocIn := (baseDirectory.value) / "src" / "main" / "paradox",
    Compile / paradox / sourceDirectory := mdocOut.value,
    makeSite := makeSite.dependsOn(mdoc.toTask("")).value,
    mdocExtraArguments := Seq("--no-link-hygiene"), // paradox handles this
    libraryDependencies ++= Seq(
      "org.http4s"    %% "http4s-dsl"     % "0.23.0-M1",
      "org.http4s"    %% "http4s-client"  % "0.23.0-M1",
      "org.typelevel" %% "log4cats-slf4j" % "2.1.1",
      "org.slf4j"     %  "slf4j-simple"   % "1.7.32",
    )
  )<|MERGE_RESOLUTION|>--- conflicted
+++ resolved
@@ -191,13 +191,8 @@
     description := "Lightstep gRPC bindings for Natchez.",
     libraryDependencies ++= Seq(
       "com.lightstep.tracer" % "tracer-grpc"                     % "0.30.3",
-<<<<<<< HEAD
       "io.grpc"              % "grpc-netty"                      % "1.42.1",
-      "io.netty"             % "netty-tcnative-boringssl-static" % "2.0.39.Final"
-=======
-      "io.grpc"              % "grpc-netty"                      % "1.38.1",
       "io.netty"             % "netty-tcnative-boringssl-static" % "2.0.46.Final"
->>>>>>> 400a17f4
     )
   )
 

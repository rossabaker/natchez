--- conflicted
+++ resolved
@@ -1,40 +1,4 @@
-<<<<<<< HEAD
-val scala212Version        = "2.12.15"
-val scala213Version        = "2.13.8"
-val scala30Version         = "3.1.1"
-
-val collectionCompatVersion = "2.6.0"
-
-val catsVersion = "2.7.0"
-val catsEffectVersion = "3.3.6"
-val fs2Version = "3.2.5"
-
-// We do `evictionCheck` in CI and don't sweat the Java deps for now.
-inThisBuild(Seq(
-  evictionRules ++= Seq(
-    "io.netty"               % "*" % "always",
-    "io.grpc"                % "*" % "always",
-    "com.github.jnr"         % "*" % "always",
-    "com.google.guava"       % "*" % "always",
-    "io.opentracing"         % "*" % "always",
-    "io.opentracing.contrib" % "*" % "always",
-    "com.squareup.okhttp3"   % "*" % "always",
-    "com.squareup.okio"      % "*" % "always",
-    "com.newrelic.telemetry" % "*" % "always",
-    "org.typelevel"          % "*" % "semver-spec",
-    "org.scala-js"           % "*" % "semver-spec",
-    "org.jctools"            % "*" % "always",
-    "org.jetbrains"          % "*" % "always",
-    "org.jboss.logging"      % "*" % "always",
-    "org.jboss.threads"      % "*" % "always",
-    "org.wildfly.common"     % "*" % "always",
-    "org.jboss.xnio"         % "*" % "always",
-    "com.lihaoyi"            % "*" % "always",
-  )
-))
-=======
 import com.typesafe.tools.mima.core._
->>>>>>> 83dcd986
 
 ThisBuild / tlBaseVersion := "0.1"
 
@@ -338,17 +302,10 @@
     name        := "natchez-xray",
     description := "AWS X-Ray bindings implementation",
     libraryDependencies ++= Seq(
-<<<<<<< HEAD
-      "io.circe"          %%% "circe-core"      % "0.14.1",
-      "co.fs2"            %%% "fs2-io"          % fs2Version,
-      "com.comcast"       %%% "ip4s-core"       % "3.1.2",
-      "org.scodec"        %%% "scodec-bits"     % "1.1.30"
-=======
       "io.circe"          %%% "circe-core"      % "0.14.3",
       "co.fs2"            %%% "fs2-io"          % "3.3.0",
       "com.comcast"       %%% "ip4s-core"       % "3.2.0",
       "org.scodec"        %%% "scodec-bits"     % "1.1.34"
->>>>>>> 83dcd986
     )
   )
   .jsSettings(

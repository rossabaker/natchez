--- conflicted
+++ resolved
@@ -1,14 +1,8 @@
 ThisBuild / tlBaseVersion := "0.1"
 
-<<<<<<< HEAD
 val scala212Version        = "2.12.17"
-val scala213Version        = "2.13.8"
-val scala30Version         = "3.1.3"
-=======
-val scala212Version        = "2.12.16"
 val scala213Version        = "2.13.10"
 val scala30Version         = "3.2.0"
->>>>>>> 4f208fe0
 
 val collectionCompatVersion = "2.8.1"
 

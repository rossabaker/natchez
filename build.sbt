--- conflicted
+++ resolved
@@ -364,13 +364,8 @@
     libraryDependencies ++= Seq(
       "org.typelevel"     %% "log4cats-slf4j" % "2.1.1",
       "org.slf4j"         %  "slf4j-simple"   % "1.7.32",
-<<<<<<< HEAD
       "eu.timepit"        %% "refined"        % "0.9.28",
-      "is.cir"            %% "ciris"          % "2.0.1"
-=======
-      "eu.timepit"        %% "refined"        % "0.9.27",
       "is.cir"            %% "ciris"          % "2.3.1"
->>>>>>> df5739b4
     )
   )
 

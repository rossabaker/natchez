--- conflicted
+++ resolved
@@ -5,13 +5,8 @@
 
 val collectionCompatVersion = "2.4.3"
 
-<<<<<<< HEAD
-val catsVersion = "2.4.2"
-val catsEffectVersion = "3.0.0-RC2"
-=======
 val catsVersion = "2.5.0"
-val catsEffectVersion = "2.4.1"
->>>>>>> b954a1c3
+val catsEffectVersion = "3.0.1"
 
 // We do `evictionCheck` in CI and don't sweat the Java deps for now.
 inThisBuild(Seq(
@@ -27,10 +22,7 @@
     "com.newrelic.telemetry" % "*" % "always",
     "org.typelevel"          % "*" % "semver-spec",
     "org.scala-js"           % "*" % "semver-spec",
-<<<<<<< HEAD
-=======
     "org.jctools"            % "*" % "always",
->>>>>>> b954a1c3
   )
 ))
 
@@ -347,7 +339,6 @@
     ))
 
 
-<<<<<<< HEAD
 // lazy val examples = project
 //   .in(file("modules/examples"))
 //   .dependsOn(coreJVM, jaeger, honeycomb, lightstepHttp, datadog, logJVM, newrelic, logOdin)
@@ -365,25 +356,6 @@
 //       "is.cir"            %% "ciris"          % "1.2.1"
 //     ).filterNot(_ => isDotty.value)
 //   )
-=======
-lazy val examples = project
-  .in(file("modules/examples"))
-  .dependsOn(coreJVM, jaeger, honeycomb, lightstepHttp, datadog, logJVM, newrelic, logOdin)
-  .enablePlugins(AutomateHeaderPlugin)
-  .settings(commonSettings)
-  .settings(
-    publish / skip       := true,
-    name                 := "natchez-examples",
-    description          := "Example programs for Natchez.",
-    scalacOptions        -= "-Xfatal-warnings",
-    libraryDependencies ++= Seq(
-      "io.chrisdavenport" %% "log4cats-slf4j" % "1.1.1",
-      "org.slf4j"         % "slf4j-simple"    % "1.7.30",
-      "eu.timepit"        %% "refined"        % "0.9.22",
-      "is.cir"            %% "ciris"          % "1.2.1"
-    ).filterNot(_ => isDotty.value)
-  )
->>>>>>> b954a1c3
 
 // lazy val logOdin = project
 //   .in(file("modules/log-odin"))

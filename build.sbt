
val scala212Version        = "2.12.12"
val scala213Version        = "2.13.4"
val scala30PreviousVersion = "3.0.0-M3"
val scala30Version         = "3.0.0-RC1"

val catsVersion = "2.4.2"
<<<<<<< HEAD
val catsEffectVersion = "3.0.0-RC2"

// We do `evictionCheck` in CI and don't sweat the Java deps for now.
inThisBuild(Seq(
  evictionRules ++= Seq(
    "io.netty"               % "*" % "always",
    "io.grpc"                % "*" % "always",
    "com.github.jnr"         % "*" % "always",
    "com.google.guava"       % "*" % "always",
    "io.opentracing"         % "*" % "always",
    "io.opentracing.contrib" % "*" % "always",
    "com.squareup.okhttp3"   % "*" % "always",
    "com.squareup.okio"      % "*" % "always",
    "com.newrelic.telemetry" % "*" % "always",
    "org.typelevel"          % "*" % "semver-spec",
    "org.scala-js"           % "*" % "semver-spec",
  )
))
=======
val catsEffectVersion = "2.3.3"
>>>>>>> bf8e112e

// Global Settings
lazy val commonSettings = Seq(

  // Publishing
  organization := "org.tpolecat",
  licenses    ++= Seq(("MIT", url("http://opensource.org/licenses/MIT"))),
  homepage     := Some(url("https://github.com/tpolecat/natchez")),
  developers   := List(
    Developer("tpolecat", "Rob Norris", "rob_norris@mac.com", url("http://www.tpolecat.org"))
  ),

  // Headers
  headerMappings := headerMappings.value + (HeaderFileType.scala -> HeaderCommentStyle.cppStyleLineComment),
  headerLicense  := Some(HeaderLicense.Custom(
    """|Copyright (c) 2019-2020 by Rob Norris and Contributors
       |This software is licensed under the MIT License (MIT).
       |For more information see LICENSE or https://opensource.org/licenses/MIT
       |""".stripMargin
    )
  ),

  // Compilation
  scalaVersion       := scala213Version,
  crossScalaVersions := Seq(scala212Version, scala213Version, scala30PreviousVersion, scala30Version),
  Compile / console / scalacOptions --= Seq("-Xfatal-warnings", "-Ywarn-unused:imports"),
  Compile / doc     / scalacOptions --= Seq("-Xfatal-warnings"),
  Compile / doc     / scalacOptions ++= Seq(
    "-groups",
    "-sourcepath", (baseDirectory in LocalRootProject).value.getAbsolutePath,
    "-doc-source-url", "https://github.com/tpolecat/natchez/blob/v" + version.value + "€{FILE_PATH}.scala"
  ),
  libraryDependencies ++= Seq(
    compilerPlugin("org.typelevel" %% "kind-projector" % "0.11.3" cross CrossVersion.full),
  ).filterNot(_ => isDotty.value),

  // Add some more source directories
  unmanagedSourceDirectories in Compile ++= {
    val sourceDir = (sourceDirectory in Compile).value
    CrossVersion.partialVersion(scalaVersion.value) match {
      case Some((3, _))  => Seq(sourceDir / "scala-3")
      case Some((2, _))  => Seq(sourceDir / "scala-2")
      case _             => Seq()
    }
  },

  // Also for test
  unmanagedSourceDirectories in Test ++= {
    val sourceDir = (sourceDirectory in Test).value
    CrossVersion.partialVersion(scalaVersion.value) match {
      case Some((3, _))  => Seq(sourceDir / "scala-3")
      case Some((2, _))  => Seq(sourceDir / "scala-2")
      case _             => Seq()
    }
  },

  // dottydoc really doesn't work at all right now
  Compile / doc / sources := {
    val old = (Compile / doc / sources).value
    if (isDotty.value)
      Seq()
    else
      old
  },

)

// root project
commonSettings
publish / skip := true

lazy val crossProjectSettings = Seq(
  Compile / unmanagedSourceDirectories ++= {
    val major = if (isDotty.value) "-3" else "-2"
    List(CrossType.Pure, CrossType.Full).flatMap(
      _.sharedSrcDir(baseDirectory.value, "main").toList.map(f => file(f.getPath + major)))
  },

  Test / unmanagedSourceDirectories ++= {
    val major = if (isDotty.value) "-3" else "-2"
    List(CrossType.Pure, CrossType.Full).flatMap(
      _.sharedSrcDir(baseDirectory.value, "test").toList.map(f => file(f.getPath + major)))
  },
)

lazy val core = crossProject(JSPlatform, JVMPlatform)
  .in(file("modules/core"))
  .enablePlugins(AutomateHeaderPlugin)
  .settings(commonSettings)
  .settings(crossProjectSettings)
  .settings(
    name        := "natchez-core",
    description := "Tagless, non-blocking OpenTracing implementation for Scala.",
    libraryDependencies ++= Seq(
      "org.typelevel" %%% "cats-core"   % catsVersion,
      "org.typelevel" %%% "cats-effect-kernel" % catsEffectVersion,
      "org.typelevel" %%% "cats-effect" % catsEffectVersion,
    )
  )

lazy val coreJVM = core.jvm
lazy val coreJS = core.js
  .settings(
    scalaJSStage in Test := FastOptStage,
    jsEnv := new org.scalajs.jsenv.nodejs.NodeJSEnv(),
    scalaJSLinkerConfig ~= (_.withModuleKind(ModuleKind.CommonJSModule)),
  )

lazy val jaeger = project
  .in(file("modules/jaeger"))
  .dependsOn(coreJVM)
  .enablePlugins(AutomateHeaderPlugin)
  .settings(commonSettings)
  .settings(
    name        := "natchez-jaeger",
    description := "Jaeger support for Natchez.",
    libraryDependencies ++= Seq(
<<<<<<< HEAD
      "org.scala-lang.modules" %% "scala-collection-compat" % "2.4.2", 
=======
      "org.scala-lang.modules" %% "scala-collection-compat" % "2.4.2",
>>>>>>> bf8e112e
      "io.jaegertracing"        % "jaeger-client"           % "1.5.0",
    )
  )

lazy val honeycomb = project
  .in(file("modules/honeycomb"))
  .dependsOn(coreJVM)
  .enablePlugins(AutomateHeaderPlugin)
  .settings(commonSettings)
  .settings(
    name        := "natchez-honeycomb",
    description := "Honeycomb support for Natchez.",
    libraryDependencies ++= Seq(
<<<<<<< HEAD
      "org.scala-lang.modules" %% "scala-collection-compat" % "2.4.2", 
=======
      "org.scala-lang.modules" %% "scala-collection-compat" % "2.4.2",
>>>>>>> bf8e112e
      "io.honeycomb.libhoney"   % "libhoney-java"           % "1.3.1"
    )
  )

lazy val opencensus = project
  .in(file("modules/opencensus"))
  .dependsOn(coreJVM)
  .enablePlugins(AutomateHeaderPlugin)
  .settings(commonSettings)
  .settings(
    name        := "natchez-opencensus",
    description := "Opencensus support for Natchez.",
    libraryDependencies ++= Seq(
      "io.opencensus" % "opencensus-exporter-trace-ocagent" % "0.28.3"
    )
  )

lazy val lightstep = project
  .in(file("modules/lightstep"))
  .dependsOn(coreJVM)
  .enablePlugins(AutomateHeaderPlugin)
  .settings(commonSettings)
  .settings(
    name           := "natchez-lightstep",
    description    := "Lightstep support for Natchez.",
    libraryDependencies ++= Seq(
      "org.scala-lang.modules" %% "scala-collection-compat" % "2.4.2",
      "com.lightstep.tracer"    % "lightstep-tracer-jre"    % "0.30.3"
    )
  )

lazy val lightstepGrpc = project
  .in(file("modules/lightstep-grpc"))
  .dependsOn(lightstep)
  .enablePlugins(AutomateHeaderPlugin)
  .settings(commonSettings)
  .settings(
    name        := "natchez-lightstep-grpc",
    description := "Lightstep gRPC bindings for Natchez.",
    libraryDependencies ++= Seq(
      "com.lightstep.tracer" % "tracer-grpc"                     % "0.30.1",
      "io.grpc"              % "grpc-netty"                      % "1.35.0",
      "io.netty"             % "netty-tcnative-boringssl-static" % "2.0.36.Final"
    )
  )

lazy val lightstepHttp = project
  .in(file("modules/lightstep-http"))
  .dependsOn(lightstep)
  .enablePlugins(AutomateHeaderPlugin)
  .settings(commonSettings)
  .settings(
    name        := "natchez-lightstep-http",
    description := "Lightstep HTTP bindings for Natchez.",
    libraryDependencies ++= Seq(
      "com.lightstep.tracer" % "tracer-okhttp" % "0.30.1"
    )
  )

lazy val datadog = project
  .in(file("modules/datadog"))
  .dependsOn(coreJVM)
  .enablePlugins(AutomateHeaderPlugin)
  .settings(commonSettings)
  .settings(
    name        := "natchez-datadog",
    description := "Lightstep HTTP bindings for Natchez.",
    libraryDependencies ++= Seq(
<<<<<<< HEAD
      "org.scala-lang.modules" %% "scala-collection-compat" % "2.4.2", 
=======
      "org.scala-lang.modules" %% "scala-collection-compat" % "2.4.2",
>>>>>>> bf8e112e
      "com.datadoghq" % "dd-trace-ot"  % "0.72.0",
      "com.datadoghq" % "dd-trace-api" % "0.72.0"
    )
  )

// lazy val log = crossProject(JSPlatform, JVMPlatform)
//   .in(file("modules/log"))
//   .enablePlugins(AutomateHeaderPlugin)
//   .settings(commonSettings)
//   .settings(crossProjectSettings)
//   .settings(
//     publish / skip := isDotty.value,
//     name        := "natchez-log",
//     description := "Logging bindings for Natchez, using log4cats.",
//     libraryDependencies ++= Seq(
//       "io.circe"          %%% "circe-core"    % "0.13.0",
//       "io.chrisdavenport" %%% "log4cats-core" % "1.1.1",
//     ).filterNot(_ => isDotty.value)
//   )
// lazy val logJVM = log.jvm.dependsOn(coreJVM)
// lazy val logJS = log.js.dependsOn(coreJS)
//   .settings(
//     scalaJSStage in Test := FastOptStage,
//     jsEnv := new org.scalajs.jsenv.nodejs.NodeJSEnv(),
//     scalaJSLinkerConfig ~= (_.withModuleKind(ModuleKind.CommonJSModule)),
//   )

lazy val newrelic = project
  .in(file("modules/newrelic"))
  .dependsOn(coreJVM)
  .enablePlugins(AutomateHeaderPlugin)
  .settings(commonSettings)
  .settings(
    publish / skip := isDotty.value,
    name        := "newrelic",
    description := "Newrelic bindings for Natchez.",
    libraryDependencies ++= Seq(
      "io.circe"               %% "circe-core"              % "0.13.0",
<<<<<<< HEAD
      "org.scala-lang.modules" %% "scala-collection-compat" % "2.4.2", 
=======
      "org.scala-lang.modules" %% "scala-collection-compat" % "2.4.2",
>>>>>>> bf8e112e
      "com.newrelic.telemetry" % "telemetry"                % "0.10.0",
      "com.newrelic.telemetry" % "telemetry-core"           % "0.11.0",
      "com.newrelic.telemetry" % "telemetry-http-okhttp"    % "0.11.0"
    ).filterNot(_ => isDotty.value)
  )

lazy val mtl = crossProject(JSPlatform, JVMPlatform)
  .in(file("modules/mtl"))
  .enablePlugins(AutomateHeaderPlugin)
  .settings(commonSettings)
  .settings(
    name        := "natchez-mtl",
    description := "cats-mtl bindings for Natchez.",
    libraryDependencies ++= Seq(
      "org.typelevel"          %%% "cats-mtl"    % "1.1.2",
    )
  )

lazy val mtlJVM = mtl.jvm.dependsOn(coreJVM)
lazy val mtlJS = mtl.js.dependsOn(coreJS)
  .settings(
    scalaJSStage in Test := FastOptStage,
    jsEnv := new org.scalajs.jsenv.nodejs.NodeJSEnv(),
    scalaJSLinkerConfig ~= (_.withModuleKind(ModuleKind.CommonJSModule)),
  )

lazy val noop = project
  .in(file("modules/noop"))
  .dependsOn(coreJVM)
  .enablePlugins(AutomateHeaderPlugin)
  .settings(commonSettings)
  .settings(
    name        := "natchez-noop",
    description := "No-Op Open Tracing implementation",
    libraryDependencies ++= Seq()
    )

lazy val mock = project
  .in(file("modules/mock"))
  .dependsOn(coreJVM)
  .enablePlugins(AutomateHeaderPlugin)
  .settings(commonSettings)
  .settings(
    name        := "natchez-mock",
    description := "Mock Open Tracing implementation",
    libraryDependencies ++= Seq(
      "io.opentracing" % "opentracing-mock" % "0.33.0",
<<<<<<< HEAD
      "org.scala-lang.modules" %% "scala-collection-compat" % "2.4.2" 
    ))


// lazy val examples = project
//   .in(file("modules/examples"))
//   .dependsOn(coreJVM, jaeger, honeycomb, lightstepHttp, datadog, logJVM, newrelic, logOdin)
//   .enablePlugins(AutomateHeaderPlugin)
//   .settings(commonSettings)
//   .settings(
//     publish / skip       := true,
//     name                 := "natchez-examples",
//     description          := "Example programs for Natchez.",
//     scalacOptions        -= "-Xfatal-warnings",
//     libraryDependencies ++= Seq(
//       "io.chrisdavenport" %% "log4cats-slf4j" % "1.1.1",
//       "org.slf4j"         % "slf4j-simple"    % "1.7.30",
//       "eu.timepit"        %% "refined"        % "0.9.19",
//       "is.cir"            %% "ciris"          % "1.2.1"
//     ).filterNot(_ => isDotty.value)
//   )
=======
      "org.scala-lang.modules" %% "scala-collection-compat" % "2.4.2"
    ))


lazy val examples = project
  .in(file("modules/examples"))
  .dependsOn(coreJVM, jaeger, honeycomb, lightstepHttp, datadog, logJVM, newrelic, logOdin)
  .enablePlugins(AutomateHeaderPlugin)
  .settings(commonSettings)
  .settings(
    publish / skip       := true,
    name                 := "natchez-examples",
    description          := "Example programs for Natchez.",
    scalacOptions        -= "-Xfatal-warnings",
    libraryDependencies ++= Seq(
      "io.chrisdavenport" %% "log4cats-slf4j" % "1.1.1",
      "org.slf4j"         % "slf4j-simple"    % "1.7.30",
      "eu.timepit"        %% "refined"        % "0.9.21",
      "is.cir"            %% "ciris"          % "1.2.1"
    ).filterNot(_ => isDotty.value)
  )
>>>>>>> bf8e112e

// lazy val logOdin = project
//   .in(file("modules/log-odin"))
//   .dependsOn(coreJVM)
//   .enablePlugins(AutomateHeaderPlugin)
//   .settings(commonSettings)
//   .settings(
//     publish / skip := isDotty.value,
//     name        := "natchez-log-odin",
//     description := "Logging bindings for Natchez, using Odin.",
//     libraryDependencies ++= Seq(
//       "io.circe"              %% "circe-core" % "0.13.0",
//       "com.github.valskalla"  %% "odin-core"  % "0.9.1",
//       "com.github.valskalla"  %% "odin-json"  % "0.9.1"
//     ).filterNot(_ => isDotty.value)
//   )<|MERGE_RESOLUTION|>--- conflicted
+++ resolved
@@ -5,7 +5,6 @@
 val scala30Version         = "3.0.0-RC1"
 
 val catsVersion = "2.4.2"
-<<<<<<< HEAD
 val catsEffectVersion = "3.0.0-RC2"
 
 // We do `evictionCheck` in CI and don't sweat the Java deps for now.
@@ -24,9 +23,6 @@
     "org.scala-js"           % "*" % "semver-spec",
   )
 ))
-=======
-val catsEffectVersion = "2.3.3"
->>>>>>> bf8e112e
 
 // Global Settings
 lazy val commonSettings = Seq(
@@ -144,11 +140,7 @@
     name        := "natchez-jaeger",
     description := "Jaeger support for Natchez.",
     libraryDependencies ++= Seq(
-<<<<<<< HEAD
-      "org.scala-lang.modules" %% "scala-collection-compat" % "2.4.2", 
-=======
-      "org.scala-lang.modules" %% "scala-collection-compat" % "2.4.2",
->>>>>>> bf8e112e
+      "org.scala-lang.modules" %% "scala-collection-compat" % "2.4.2",
       "io.jaegertracing"        % "jaeger-client"           % "1.5.0",
     )
   )
@@ -162,11 +154,7 @@
     name        := "natchez-honeycomb",
     description := "Honeycomb support for Natchez.",
     libraryDependencies ++= Seq(
-<<<<<<< HEAD
-      "org.scala-lang.modules" %% "scala-collection-compat" % "2.4.2", 
-=======
-      "org.scala-lang.modules" %% "scala-collection-compat" % "2.4.2",
->>>>>>> bf8e112e
+      "org.scala-lang.modules" %% "scala-collection-compat" % "2.4.2",
       "io.honeycomb.libhoney"   % "libhoney-java"           % "1.3.1"
     )
   )
@@ -235,11 +223,7 @@
     name        := "natchez-datadog",
     description := "Lightstep HTTP bindings for Natchez.",
     libraryDependencies ++= Seq(
-<<<<<<< HEAD
-      "org.scala-lang.modules" %% "scala-collection-compat" % "2.4.2", 
-=======
-      "org.scala-lang.modules" %% "scala-collection-compat" % "2.4.2",
->>>>>>> bf8e112e
+      "org.scala-lang.modules" %% "scala-collection-compat" % "2.4.2",
       "com.datadoghq" % "dd-trace-ot"  % "0.72.0",
       "com.datadoghq" % "dd-trace-api" % "0.72.0"
     )
@@ -278,11 +262,7 @@
     description := "Newrelic bindings for Natchez.",
     libraryDependencies ++= Seq(
       "io.circe"               %% "circe-core"              % "0.13.0",
-<<<<<<< HEAD
-      "org.scala-lang.modules" %% "scala-collection-compat" % "2.4.2", 
-=======
-      "org.scala-lang.modules" %% "scala-collection-compat" % "2.4.2",
->>>>>>> bf8e112e
+      "org.scala-lang.modules" %% "scala-collection-compat" % "2.4.2",
       "com.newrelic.telemetry" % "telemetry"                % "0.10.0",
       "com.newrelic.telemetry" % "telemetry-core"           % "0.11.0",
       "com.newrelic.telemetry" % "telemetry-http-okhttp"    % "0.11.0"
@@ -330,8 +310,7 @@
     description := "Mock Open Tracing implementation",
     libraryDependencies ++= Seq(
       "io.opentracing" % "opentracing-mock" % "0.33.0",
-<<<<<<< HEAD
-      "org.scala-lang.modules" %% "scala-collection-compat" % "2.4.2" 
+      "org.scala-lang.modules" %% "scala-collection-compat" % "2.4.2"
     ))
 
 
@@ -352,29 +331,6 @@
 //       "is.cir"            %% "ciris"          % "1.2.1"
 //     ).filterNot(_ => isDotty.value)
 //   )
-=======
-      "org.scala-lang.modules" %% "scala-collection-compat" % "2.4.2"
-    ))
-
-
-lazy val examples = project
-  .in(file("modules/examples"))
-  .dependsOn(coreJVM, jaeger, honeycomb, lightstepHttp, datadog, logJVM, newrelic, logOdin)
-  .enablePlugins(AutomateHeaderPlugin)
-  .settings(commonSettings)
-  .settings(
-    publish / skip       := true,
-    name                 := "natchez-examples",
-    description          := "Example programs for Natchez.",
-    scalacOptions        -= "-Xfatal-warnings",
-    libraryDependencies ++= Seq(
-      "io.chrisdavenport" %% "log4cats-slf4j" % "1.1.1",
-      "org.slf4j"         % "slf4j-simple"    % "1.7.30",
-      "eu.timepit"        %% "refined"        % "0.9.21",
-      "is.cir"            %% "ciris"          % "1.2.1"
-    ).filterNot(_ => isDotty.value)
-  )
->>>>>>> bf8e112e
 
 // lazy val logOdin = project
 //   .in(file("modules/log-odin"))

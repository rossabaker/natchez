// Copyright (c) 2019-2020 by Rob Norris and Contributors
// This software is licensed under the MIT License (MIT).
// For more information see LICENSE or https://opensource.org/licenses/MIT

package natchez.honeycomb

import cats.effect._
import cats.effect.Resource.ExitCase
import cats.effect.Resource.ExitCase._

import cats.syntax.all._
import io.honeycomb.libhoney.HoneyClient
import java.time.Instant
import java.util.UUID
import natchez._
import java.net.URI

private[honeycomb] final case class HoneycombSpan[F[_]: Sync](
  client:    HoneyClient,
  name:      String,
  spanUUID:  UUID,
  parentId:  Option[UUID],
  traceUUID: UUID,
  timestamp: Instant,
  fields:    Ref[F, Map[String, TraceValue]]
) extends Span[F] {
  import HoneycombSpan._

  def get(key: String): F[Option[TraceValue]] =
    fields.get.map(_.get(key))

  def kernel: F[Kernel] =
    Kernel(Map(
      Headers.TraceId -> traceUUID.toString,
      Headers.SpanId  -> spanUUID.toString
    )).pure[F]

  def put(fields: (String, TraceValue)*): F[Unit] =
    this.fields.update(_ ++ fields.toMap)

  def span(label: String): Resource[F, Span[F]] =
    Span.putErrorFields(Resource.makeCase(HoneycombSpan.child(this, label))(HoneycombSpan.finish[F]).widen)

  def traceId: F[Option[String]] =
    traceUUID.toString.some.pure[F]

  def spanId: F[Option[String]] =
    spanUUID.toString.some.pure[F]

  def traceUri: F[Option[URI]] =
    none.pure[F] // TODO

}

private[honeycomb] object HoneycombSpan {

  object Headers {
    val TraceId       = "X-Natchez-Trace-Id"
    val SpanId        = "X-Natchez-Parent-Span-Id"
  }

  private def uuid[F[_]: Sync]: F[UUID] =
    Sync[F].delay(UUID.randomUUID)

  private def now[F[_]: Sync]: F[Instant] =
    Sync[F].delay(Instant.now)

  def finish[F[_]: Sync]: (HoneycombSpan[F], ExitCase) => F[Unit] = { (span, exitCase) =>
    for {
<<<<<<< HEAD
      // collect error details, if any
      _  <- exitCase.some.collect {
              case Errored(t: Fields) => t.fields
            } .traverse(m => span.fields.update(_ ++ m))
=======
>>>>>>> 721a34b7
      n  <- now
      fs <- span.fields.get
      e  <- Sync[F].delay {
              val e = span.client.createEvent()
              e.setTimestamp(span.timestamp.toEpochMilli)             // timestamp
              fs.foreach { case (k, v) => e.addField(k, v.value) }    // user fields
              span.parentId.foreach(e.addField("trace.parent_id", _)) // parent trace
              e.addField("name",           span.name)                 // and other trace fields
              e.addField("trace.span_id",  span.spanUUID)
              e.addField("trace.trace_id", span.traceUUID)
              e.addField("duration_ms",    n.toEpochMilli - span.timestamp.toEpochMilli)
              exitCase match {
                case Succeeded   => e.addField("exit.case", "completed")
                case Canceled    => e.addField("exit.case", "canceled")
                case Errored(ex) =>
                  e.addField("exit.case",          "error")
                  e.addField("exit.error.class",    ex.getClass.getName)
                  e.addField("exit.error.message",  ex.getMessage)
              }
              e
            }
      _  <- Sync[F].delay(e.send())
    } yield ()
  }

  def child[F[_]: Sync](
    parent: HoneycombSpan[F],
    name:   String
  ): F[HoneycombSpan[F]] =
    for {
      spanUUID  <- uuid[F]
      timestamp <- now[F]
      fields    <- Ref[F].of(Map.empty[String, TraceValue])
    } yield HoneycombSpan(
      client    = parent.client,
      name      = name,
      spanUUID  = spanUUID,
      parentId  = Some(parent.spanUUID),
      traceUUID = parent.traceUUID,
      timestamp = timestamp,
      fields    = fields
    )

  def root[F[_]: Sync](
    client:    HoneyClient,
    name:      String
  ): F[HoneycombSpan[F]] =
    for {
      spanUUID  <- uuid[F]
      traceUUID <- uuid[F]
      timestamp <- now[F]
      fields    <- Ref[F].of(Map.empty[String, TraceValue])
    } yield HoneycombSpan(
      client    = client,
      name      = name,
      spanUUID  = spanUUID,
      parentId  = None,
      traceUUID = traceUUID,
      timestamp = timestamp,
      fields    = fields
    )

  def fromKernel[F[_]](
    client: HoneyClient,
    name:   String,
    kernel: Kernel
  )(implicit ev: Sync[F]): F[HoneycombSpan[F]] =
    for {
      traceUUID <- ev.catchNonFatal(UUID.fromString(kernel.toHeaders(Headers.TraceId)))
      parentId  <- ev.catchNonFatal(UUID.fromString(kernel.toHeaders(Headers.SpanId)))
      spanUUID  <- uuid[F]
      timestamp <- now[F]
      fields    <- Ref[F].of(Map.empty[String, TraceValue])
    } yield HoneycombSpan(
      client    = client,
      name      = name,
      spanUUID  = spanUUID,
      parentId  = Some(parentId),
      traceUUID = traceUUID,
      timestamp = timestamp,
      fields    = fields
    )

  def fromKernelOrElseRoot[F[_]](
    client: HoneyClient,
    name:   String,
    kernel: Kernel
  )(implicit ev: Sync[F]): F[HoneycombSpan[F]] =
    fromKernel(client, name, kernel).recoverWith {
      case _: NoSuchElementException => root(client, name)
    }
}<|MERGE_RESOLUTION|>--- conflicted
+++ resolved
@@ -67,13 +67,6 @@
 
   def finish[F[_]: Sync]: (HoneycombSpan[F], ExitCase) => F[Unit] = { (span, exitCase) =>
     for {
-<<<<<<< HEAD
-      // collect error details, if any
-      _  <- exitCase.some.collect {
-              case Errored(t: Fields) => t.fields
-            } .traverse(m => span.fields.update(_ ++ m))
-=======
->>>>>>> 721a34b7
       n  <- now
       fs <- span.fields.get
       e  <- Sync[F].delay {
